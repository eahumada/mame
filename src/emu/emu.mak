--- conflicted
+++ resolved
@@ -146,19 +146,12 @@
 	$(EMUOBJ)/uiimage.o \
 	$(EMUOBJ)/uiinput.o \
 	$(EMUOBJ)/uiswlist.o \
-<<<<<<< HEAD
-	$(EMUOBJ)/uimain.o \
 	$(EMUOBJ)/ui/menu.o \
 	$(EMUOBJ)/ui/menubar.o \
 	$(EMUOBJ)/ui/emenubar.o \
+	$(EMUOBJ)/ui/miscmenu.o \
 	$(EMUOBJ)/ui/selgame.o \
 	$(EMUOBJ)/ui/stackable.o \
-=======
-	$(EMUOBJ)/ui/menu.o \
-	$(EMUOBJ)/ui/mainmenu.o \
-	$(EMUOBJ)/ui/miscmenu.o \
-	$(EMUOBJ)/ui/selgame.o \
->>>>>>> 432a2d29
 	$(EMUOBJ)/validity.o \
 	$(EMUOBJ)/video.o \
 	$(EMUOBJ)/debug/debugcmd.o \
