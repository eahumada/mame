--- conflicted
+++ resolved
@@ -105,11 +105,8 @@
 	{ OPTION_GAMMA "(0.1-3.0)",                          "1.0",       OPTION_FLOAT,      "default game screen gamma correction" },
 	{ OPTION_PAUSE_BRIGHTNESS "(0.0-1.0)",               "0.65",      OPTION_FLOAT,      "amount to scale the screen brightness when paused" },
 	{ OPTION_EFFECT,                                     "none",      OPTION_STRING,     "name of a PNG file to use for visual effects, or 'none'" },
-<<<<<<< HEAD
 	{ OPTION_MINIMUM_WIDTH,                              "320",       OPTION_INTEGER,    "minimum screen width" },
 	{ OPTION_MINIMUM_HEIGHT,                             "240",       OPTION_INTEGER,    "minimum screen height" },
-=======
->>>>>>> b18d20e0f43d53a3c4e5aa4ee6a3a0982ff498bf
 
 	// vector options
 	{ NULL,                                              NULL,        OPTION_HEADER,     "CORE VECTOR OPTIONS" },
