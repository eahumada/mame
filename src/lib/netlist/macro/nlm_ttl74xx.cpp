// license:GPL-2.0+
// copyright-holders:Couriersud

#include "netlist/devices/net_lib.h"

#ifndef NL_USE_TRUTHTABLE_74107
#define NL_USE_TRUTHTABLE_74107 0
#endif

#ifndef NL_USE_TRUTHTABLE_7448
#define NL_USE_TRUTHTABLE_7448 0
#endif

#if 1
//
#elif %&/()
//
#endif

/*
 *  DM7400: Quad 2-Input NAND Gates
 *
 *                  _
 *              Y = AB
 *          +---+---++---+
 *          | A | B || Y |
 *          +===+===++===+
 *          | 0 | 0 || 1 |
 *          | 0 | 1 || 1 |
 *          | 1 | 0 || 1 |
 *          | 1 | 1 || 0 |
 *          +---+---++---+
 *
 *  Naming conventions follow National Semiconductor datasheet
 *
 */

static NETLIST_START(TTL_7400_DIP)
	TTL_7400_GATE(A)
	TTL_7400_GATE(B)
	TTL_7400_GATE(C)
	TTL_7400_GATE(D)

	NET_C(A.VCC, B.VCC, C.VCC, D.VCC)
	NET_C(A.GND, B.GND, C.GND, D.GND)

	DIPPINS(  /*       +--------------+      */
		A.A,  /*    A1 |1     ++    14| VCC  */ A.VCC,
		A.B,  /*    B1 |2           13| B4   */ D.B,
		A.Q,  /*    Y1 |3           12| A4   */ D.A,
		B.A,  /*    A2 |4    7400   11| Y4   */ D.Q,
		B.B,  /*    B2 |5           10| B3   */ C.B,
		B.Q,  /*    Y2 |6            9| A3   */ C.A,
		A.GND,/*   GND |7            8| Y3   */ C.Q
			  /*       +--------------+      */
	)
NETLIST_END()

/*
 *  DM7402: Quad 2-Input NOR Gates
 *
 *              Y = A+B
 *          +---+---++---+
 *          | A | B || Y |
 *          +===+===++===+
 *          | 0 | 0 || 1 |
 *          | 0 | 1 || 0 |
 *          | 1 | 0 || 0 |
 *          | 1 | 1 || 0 |
 *          +---+---++---+
 *
 *  Naming conventions follow National Semiconductor datasheet
 *
 */

static NETLIST_START(TTL_7402_DIP)
	TTL_7402_GATE(A)
	TTL_7402_GATE(B)
	TTL_7402_GATE(C)
	TTL_7402_GATE(D)

	NET_C(A.VCC, B.VCC, C.VCC, D.VCC)
	NET_C(A.GND, B.GND, C.GND, D.GND)

	DIPPINS(  /*       +--------------+      */
		A.Q,  /*    Y1 |1     ++    14| VCC  */ A.VCC,
		A.A,  /*    A1 |2           13| Y4   */ D.Q,
		A.B,  /*    B1 |3           12| B4   */ D.B,
		B.Q,  /*    Y2 |4    7402   11| A4   */ D.A,
		B.A,  /*    A2 |5           10| Y3   */ C.Q,
		B.B,  /*    B2 |6            9| B3   */ C.B,
		A.GND,/*   GND |7            8| A3   */ C.A
			  /*       +--------------+      */
	)
NETLIST_END()

/*
 *   DM7404: Hex Inverting Gates
 *
 *             Y = A
 *          +---++---+
 *          | A || Y |
 *          +===++===+
 *          | 0 || 1 |
 *          | 1 || 0 |
 *          +---++---+
 *
 *  Naming conventions follow National Semiconductor datasheet
 *
 */

static NETLIST_START(TTL_7404_DIP)
	TTL_7404_GATE(A)
	TTL_7404_GATE(B)
	TTL_7404_GATE(C)
	TTL_7404_GATE(D)
	TTL_7404_GATE(E)
	TTL_7404_GATE(F)

	NET_C(A.VCC, B.VCC, C.VCC, D.VCC, E.VCC, F.VCC)
	NET_C(A.GND, B.GND, C.GND, D.GND, E.GND, F.GND)

	DIPPINS(  /*       +--------------+      */
		A.A,  /*    A1 |1     ++    14| VCC  */ A.VCC,
		A.Q,  /*    Y1 |2           13| A6   */ F.A,
		B.A,  /*    A2 |3           12| Y6   */ F.Q,
		B.Q,  /*    Y2 |4    7404   11| A5   */ E.A,
		C.A,  /*    A3 |5           10| Y5   */ E.Q,
		C.Q,  /*    Y3 |6            9| A4   */ D.A,
		A.GND,/*   GND |7            8| Y4   */ D.Q
			  /*       +--------------+      */
	)
NETLIST_END()

/*
 *   DM7406: Hex Inverting Buffers with
 *           High Voltage Open-Collector Outputs
 *
 *  Naming conventions follow Fairchild Semiconductor datasheet
 *
 */

static NETLIST_START(TTL_7406_DIP)
	TTL_7406_GATE(A)
	TTL_7406_GATE(B)
	TTL_7406_GATE(C)
	TTL_7406_GATE(D)
	TTL_7406_GATE(E)
	TTL_7406_GATE(F)

	NET_C(A.VCC, B.VCC, C.VCC, D.VCC, E.VCC, F.VCC)
	NET_C(A.GND, B.GND, C.GND, D.GND, E.GND, F.GND)

	DIPPINS(  /*       +--------------+      */
		A.A,  /*    A1 |1     ++    14| VCC  */ A.VCC,
		A.Y,  /*    Y1 |2           13| A6   */ F.A,
		B.A,  /*    A2 |3           12| Y6   */ F.Y,
		B.Y,  /*    Y2 |4    7406   11| A5   */ E.A,
		C.A,  /*    A3 |5           10| Y5   */ E.Y,
		C.Y,  /*    Y3 |6            9| A4   */ D.A,
		A.GND,/*   GND |7            8| Y4   */ D.Y
			  /*       +--------------+      */
	)
NETLIST_END()

/*
 *   DM7407: Hex Buffers with
 *           High Voltage Open-Collector Outputs
 *
 *  Naming conventions follow Fairchild Semiconductor datasheet
 *
 */

static NETLIST_START(TTL_7407_DIP)
	TTL_7407_GATE(A)
	TTL_7407_GATE(B)
	TTL_7407_GATE(C)
	TTL_7407_GATE(D)
	TTL_7407_GATE(E)
	TTL_7407_GATE(F)

	NET_C(A.VCC, B.VCC, C.VCC, D.VCC, E.VCC, F.VCC)
	NET_C(A.GND, B.GND, C.GND, D.GND, E.GND, F.GND)

	DIPPINS(  /*       +--------------+      */
		A.A,  /*    A1 |1     ++    14| VCC  */ A.VCC,
		A.Y,  /*    Y1 |2           13| A6   */ F.A,
		B.A,  /*    A2 |3           12| Y6   */ F.Y,
		B.Y,  /*    Y2 |4    7406   11| A5   */ E.A,
		C.A,  /*    A3 |5           10| Y5   */ E.Y,
		C.Y,  /*    Y3 |6            9| A4   */ D.A,
		A.GND,/*   GND |7            8| Y4   */ D.Y
			  /*       +--------------+      */
	)
NETLIST_END()

/*
 *  DM7408: Quad 2-Input AND Gates
 *
 *
 *              Y = AB
 *          +---+---++---+
 *          | A | B || Y |
 *          +===+===++===+
 *          | 0 | 0 || 0 |
 *          | 0 | 1 || 0 |
 *          | 1 | 0 || 0 |
 *          | 1 | 1 || 1 |
 *          +---+---++---+
 *
 *  Naming conventions follow National Semiconductor datasheet
 *
 */

static NETLIST_START(TTL_7408_DIP)
	TTL_7408_GATE(A)
	TTL_7408_GATE(B)
	TTL_7408_GATE(C)
	TTL_7408_GATE(D)

	NET_C(A.VCC, B.VCC, C.VCC, D.VCC)
	NET_C(A.GND, B.GND, C.GND, D.GND)

	DIPPINS(  /*       +--------------+      */
		A.A,  /*    A1 |1     ++    14| VCC  */ A.VCC,
		A.B,  /*    B1 |2           13| B4   */ D.B,
		A.Q,  /*    Y1 |3           12| A4   */ D.A,
		B.A,  /*    A2 |4    7400   11| Y4   */ D.Q,
		B.B,  /*    B2 |5           10| B3   */ C.B,
		B.Q,  /*    Y2 |6            9| A3   */ C.A,
		A.GND,/*   GND |7            8| Y3   */ C.Q
			  /*       +--------------+      */
	)
NETLIST_END()

/*
 *  DM7410: Triple 3-Input NAND Gates
 *                  __
 *              Y = ABC
 *          +---+---+---++---+
 *          | A | B | C || Y |
 *          +===+===+===++===+
 *          | X | X | 0 || 1 |
 *          | X | 0 | X || 1 |
 *          | 0 | X | X || 1 |
 *          | 1 | 1 | 1 || 0 |
 *          +---+---+---++---+
 *
 *  Naming conventions follow National Semiconductor datasheet
 *
 */

static NETLIST_START(TTL_7410_DIP)
	TTL_7410_GATE(A)
	TTL_7410_GATE(B)
	TTL_7410_GATE(C)

	NET_C(A.VCC, B.VCC, C.VCC)
	NET_C(A.GND, B.GND, C.GND)

	DIPPINS(  /*       +--------------+      */
		A.A,  /*    A1 |1     ++    14| VCC  */ A.VCC,
		A.B,  /*    B1 |2           13| C1   */ A.C,
		B.A,  /*    A2 |3           12| Y1   */ A.Q,
		B.B,  /*    B2 |4    7410   11| C3   */ C.C,
		B.C,  /*    C2 |5           10| B3   */ C.B,
		B.Q,  /*    Y2 |6            9| A3   */ C.A,
		A.GND,/*   GND |7            8| Y3   */ C.Q
			  /*       +--------------+      */
	)
NETLIST_END()

/*
 *  DM7411: Triple 3-Input AND Gates
 *
 *              Y = ABC
 *          +---+---+---++---+
 *          | A | B | C || Y |
 *          +===+===+===++===+
 *          | X | X | 0 || 0 |
 *          | X | 0 | X || 0 |
 *          | 0 | X | X || 0 |
 *          | 1 | 1 | 1 || 1 |
 *          +---+---+---++---+
 *
 *  Naming conventions follow National Semiconductor datasheet
 *
 */

static NETLIST_START(TTL_7411_DIP)
	TTL_7411_GATE(A)
	TTL_7411_GATE(B)
	TTL_7411_GATE(C)

	NET_C(A.VCC, B.VCC, C.VCC)
	NET_C(A.GND, B.GND, C.GND)

	DIPPINS(  /*       +--------------+      */
		A.A,  /*    A1 |1     ++    14| VCC  */ A.VCC,
		A.B,  /*    B1 |2           13| C1   */ A.C,
		B.A,  /*    A2 |3           12| Y1   */ A.Q,
		B.B,  /*    B2 |4    7411   11| C3   */ C.C,
		B.C,  /*    C2 |5           10| B3   */ C.B,
		B.Q,  /*    Y2 |6            9| A3   */ C.A,
		A.GND,/*   GND |7            8| Y3   */ C.Q
			  /*       +--------------+      */
	)
NETLIST_END()

/*
 *   DM7414/DM74LS14: Hex Inverter with
 *                    Schmitt Trigger Inputs
 *
 */

static NETLIST_START(TTL_7414_GATE)
	SCHMITT_TRIGGER(X, "DM7414")
	ALIAS(A, X.A)
	ALIAS(Q, X.Q)
	ALIAS(GND, X.GND)
	ALIAS(VCC, X.VCC)
NETLIST_END()

static NETLIST_START(TTL_74LS14_GATE)
	SCHMITT_TRIGGER(X, "DM74LS14")
	ALIAS(A, X.A)
	ALIAS(Q, X.Q)
	ALIAS(GND, X.GND)
	ALIAS(VCC, X.VCC)
NETLIST_END()

static NETLIST_START(TTL_7414_DIP)
	SCHMITT_TRIGGER(A, "DM7414")
	SCHMITT_TRIGGER(B, "DM7414")
	SCHMITT_TRIGGER(C, "DM7414")
	SCHMITT_TRIGGER(D, "DM7414")
	SCHMITT_TRIGGER(E, "DM7414")
	SCHMITT_TRIGGER(F, "DM7414")

	NET_C(A.GND, B.GND, C.GND, D.GND, E.GND, F.GND)
	NET_C(A.VCC, B.VCC, C.VCC, D.VCC, E.VCC, F.VCC)

	DIPPINS(   /*       +--------------+      */
		A.A,   /*    A1 |1     ++    14| VCC  */ A.VCC,
		A.Q,   /*    Y1 |2           13| A6   */ F.A,
		B.A,   /*    A2 |3           12| Y6   */ F.Q,
		B.Q,   /*    Y2 |4    7414   11| A5   */ E.A,
		C.A,   /*    A3 |5           10| Y5   */ E.Q,
		C.Q,   /*    Y3 |6            9| A4   */ D.A,
		A.GND, /*   GND |7            8| Y4   */ D.Q
			   /*       +--------------+      */
	)
NETLIST_END()

static NETLIST_START(TTL_74LS14_DIP)
	SCHMITT_TRIGGER(A, "DM74LS14")
	SCHMITT_TRIGGER(B, "DM74LS14")
	SCHMITT_TRIGGER(C, "DM74LS14")
	SCHMITT_TRIGGER(D, "DM74LS14")
	SCHMITT_TRIGGER(E, "DM74LS14")
	SCHMITT_TRIGGER(F, "DM74LS14")

	NET_C(A.GND, B.GND, C.GND, D.GND, E.GND, F.GND)
	NET_C(A.VCC, B.VCC, C.VCC, D.VCC, E.VCC, F.VCC)

	DIPPINS(   /*       +--------------+      */
		A.A,   /*    A1 |1     ++    14| VCC  */ A.VCC,
		A.Q,   /*    Y1 |2           13| A6   */ F.A,
		B.A,   /*    A2 |3           12| Y6   */ F.Q,
		B.Q,   /*    Y2 |4   74LS14  11| A5   */ E.A,
		C.A,   /*    A3 |5           10| Y5   */ E.Q,
		C.Q,   /*    Y3 |6            9| A4   */ D.A,
		A.GND, /*   GND |7            8| Y4   */ D.Q
			   /*       +--------------+      */
	)
NETLIST_END()

/*
 *   DM7416: Hex Inverting Buffers with
 *           High Voltage Open-Collector Outputs
 *
 */

static NETLIST_START(TTL_7416_DIP)
	TTL_7416_GATE(A)
	TTL_7416_GATE(B)
	TTL_7416_GATE(C)
	TTL_7416_GATE(D)
	TTL_7416_GATE(E)
	TTL_7416_GATE(F)

	NET_C(A.VCC, B.VCC, C.VCC, D.VCC, E.VCC, F.VCC)
	NET_C(A.GND, B.GND, C.GND, D.GND, E.GND, F.GND)

	DIPPINS(  /*       +--------------+      */
		A.A,  /*    A1 |1     ++    14| VCC  */ A.VCC,
		A.Q,  /*    Y1 |2           13| A6   */ F.A,
		B.A,  /*    A2 |3           12| Y6   */ F.Q,
		B.Q,  /*    Y2 |4    7416   11| A5   */ E.A,
		C.A,  /*    A3 |5           10| Y5   */ E.Q,
		C.Q,  /*    Y3 |6            9| A4   */ D.A,
		A.GND,/*   GND |7            8| Y4   */ D.Q
			  /*       +--------------+      */
	)
NETLIST_END()

/*
 *  DM7420: Dual 4-Input NAND Gates
 *
 *                  ___
 *              Y = ABCD
 *          +---+---+---+---++---+
 *          | A | B | C | D || Y |
 *          +===+===+===+===++===+
 *          | X | X | X | 0 || 1 |
 *          | X | X | 0 | X || 1 |
 *          | X | 0 | X | X || 1 |
 *          | 0 | X | X | X || 1 |
 *          | 1 | 1 | 1 | 1 || 0 |
 *          +---+---+---+---++---+
 *
 *  Naming conventions follow National Semiconductor datasheet *
 */

static NETLIST_START(TTL_7420_DIP)
	TTL_7420_GATE(A)
	TTL_7420_GATE(B)

	NET_C(A.VCC, B.VCC)
	NET_C(A.GND, B.GND)
	NC_PIN(NC)

	DIPPINS(  /*       +--------------+      */
		A.A,  /*    A1 |1     ++    14| VCC  */ A.VCC,
		A.B,  /*    B1 |2           13| D2   */ B.D,
		NC.I, /*    NC |3           12| C2   */ B.C,
		A.C,  /*    C1 |4    7420   11| NC   */ NC.I,
		A.D,  /*    D1 |5           10| B2   */ B.B,
		A.Q,  /*    Y1 |6            9| A2   */ B.A,
		A.GND,/*   GND |7            8| Y2   */ B.Q
			  /*       +--------------+      */
	)
NETLIST_END()

/*
 *  DM7421: Dual 4-Input AND Gates
 *
 *                  ___
 *              Y = ABCD
 *          +---+---+---+---++---+
 *          | A | B | C | D || Y |
 *          +===+===+===+===++===+
 *          | X | X | X | 0 || 0 |
 *          | X | X | 0 | X || 0 |
 *          | X | 0 | X | X || 0 |
 *          | 0 | X | X | X || 0 |
 *          | 1 | 1 | 1 | 1 || 1 |
 *          +---+---+---+---++---+
 *
 *  Naming conventions follow National Semiconductor datasheet *
 */

static NETLIST_START(TTL_7421_DIP)
	TTL_7421_GATE(A)
	TTL_7421_GATE(B)

	NET_C(A.VCC, B.VCC)
	NET_C(A.GND, B.GND)
	NC_PIN(NC)

	DIPPINS(  /*       +--------------+      */
		A.A,  /*    A1 |1     ++    14| VCC  */ A.VCC,
		A.B,  /*    B1 |2           13| D2   */ B.D,
		NC.I, /*    NC |3           12| C2   */ B.C,
		A.C,  /*    C1 |4    7420   11| NC   */ NC.I,
		A.D,  /*    D1 |5           10| B2   */ B.B,
		A.Q,  /*    Y1 |6            9| A2   */ B.A,
		A.GND,/*   GND |7            8| Y2   */ B.Q
			  /*       +--------------+      */
	)
NETLIST_END()

/*
 *  DM7425: Dual 4-Input NOR Gates
 *
 *                  ______
 *              Y = A+B+C+D
 *          +---+---+---+---+---++---+
 *          | A | B | C | D | X || Y |
 *          +===+===+===+===+===++===+
 *          | X | X | X | X | 0 || Z |
 *          | 0 | 0 | 0 | 0 | 1 || 1 |
 *          | X | X | X | 1 | 1 || 0 |
 *          | X | X | 1 | X | 1 || 0 |
 *          | X | 1 | X | X | 1 || 0 |
 *          | 1 | X | X | X | 1 || 0 |
 *          +---+---+---+---+---++---+
 *
 *  FIXME: The "X" input and high impedance output are currently not simulated.
 *
 *  Naming conventions follow National Semiconductor datasheet
 *
 */

static NETLIST_START(TTL_7425_DIP)
	TTL_7425_GATE(A)
	TTL_7425_GATE(B)

	NET_C(A.VCC, B.VCC)
	NET_C(A.GND, B.GND)
	NC_PIN(XA) // FIXME: Functionality needs to be implemented
	NC_PIN(XB) // FIXME: Functionality needs to be implemented

	DIPPINS(  /*       +--------------+      */
		A.A,  /*    A1 |1     ++    14| VCC  */ A.VCC,
		A.B,  /*    B1 |2           13| D2   */ B.D,
		XA.I, /*    X1 |3           12| C2   */ B.C,
		A.C,  /*    C1 |4    7425   11| X2   */ XB.I,
		A.D,  /*    D1 |5           10| B2   */ B.B,
		A.Q,  /*    Y1 |6            9| A2   */ B.A,
		A.GND,/*   GND |7            8| Y2   */ B.Q
			  /*       +--------------+      */
	)
NETLIST_END()

/*
 *  DM7427: Triple 3-Input NOR Gates
 *
 *                  ____
 *              Y = A+B+C
 *          +---+---+---++---+
 *          | A | B | C || Y |
 *          +===+===+===++===+
 *          | X | X | 1 || 0 |
 *          | X | 1 | X || 0 |
 *          | 1 | X | X || 0 |
 *          | 0 | 0 | 0 || 1 |
 *          +---+---+---++---+
 *
 *  Naming conventions follow National Semiconductor datasheet
 *
 */

static NETLIST_START(TTL_7427_DIP)
	TTL_7427_GATE(A)
	TTL_7427_GATE(B)
	TTL_7427_GATE(C)

	NET_C(A.VCC, B.VCC, C.VCC)
	NET_C(A.GND, B.GND, C.GND)

	DIPPINS(  /*       +--------------+      */
		A.A,  /*    A1 |1     ++    14| VCC  */ A.VCC,
		A.B,  /*    B1 |2           13| C1   */ A.C,
		B.A,  /*    A2 |3           12| Y1   */ A.Q,
		B.B,  /*    B2 |4    7427   11| C3   */ C.C,
		B.C,  /*    C2 |5           10| B3   */ C.B,
		B.Q,  /*    Y2 |6            9| A3   */ C.A,
		A.GND,/*   GND |7            8| Y3   */ C.Q
			  /*       +--------------+      */
	)
NETLIST_END()

/*
 *  DM7430: 8-Input NAND Gate
 *
 *                  _______
 *              Y = ABCDEFGH
 *          +---+---+---+---+---+---+---+---++---+
 *          | A | B | C | D | E | F | G | H || Y |
 *          +===+===+===+===+===+===+===+===++===+
 *          | X | X | X | X | X | X | X | 0 || 1 |
 *          | X | X | X | X | X | X | 0 | X || 1 |
 *          | X | X | X | X | X | 0 | X | X || 1 |
 *          | X | X | X | X | 0 | X | X | X || 1 |
 *          | X | X | X | 0 | X | X | X | X || 1 |
 *          | X | X | 0 | X | X | X | X | X || 1 |
 *          | X | 0 | X | X | X | X | X | X || 1 |
 *          | 1 | 1 | 1 | 1 | 1 | 1 | 1 | 1 || 0 |
 *          +---+---+---+---+---+---+---+---++---+
 *
 *  Naming conventions follow National Semiconductor datasheet
 */

static NETLIST_START(TTL_7430_DIP)
	TTL_7430_GATE(A)

	NC_PIN(NC9)
	NC_PIN(NC10)
	NC_PIN(NC13)

	DIPPINS(  /*       +--------------+      */
		A.A,  /*     A |1     ++    14| VCC  */ A.VCC,
		A.B,  /*     B |2           13| NC   */ NC13.I,
		A.C,  /*     C |3           12| H    */ A.H,
		A.D,  /*     D |4    7430   11| G    */ A.G,
		A.E,  /*     E |5           10| NC   */ NC10.I,
		A.F,  /*     F |6            9| NC   */ NC9.I,
		A.GND,/*   GND |7            8| Y    */ A.Q
			  /*       +--------------+      */
	)
NETLIST_END()

/*
 *  DM7432: Quad 2-Input OR Gates
 *
 *                  __
 *              Y = A+B
 *          +---+---++---+
 *          | A | B || Y |
 *          +===+===++===+
 *          | 0 | 0 || 0 |
 *          | 0 | 1 || 1 |
 *          | 1 | 0 || 1 |
 *          | 1 | 1 || 1 |
 *          +---+---++---+
 *
 *  Naming conventions follow National Semiconductor datasheet
 *
 */

static NETLIST_START(TTL_7432_DIP)
	TTL_7432_GATE(A)
	TTL_7432_GATE(B)
	TTL_7432_GATE(C)
	TTL_7432_GATE(D)

	NET_C(A.VCC, B.VCC, C.VCC, D.VCC)
	NET_C(A.GND, B.GND, C.GND, D.GND)

	DIPPINS(  /*       +--------------+      */
		A.A,  /*    A1 |1     ++    14| VCC  */ A.VCC,
		A.B,  /*    B1 |2           13| B4   */ D.B,
		A.Q,  /*    Y1 |3           12| A4   */ D.A,
		B.A,  /*    A2 |4    7400   11| Y4   */ D.Q,
		B.B,  /*    B2 |5           10| B3   */ C.B,
		B.Q,  /*    Y2 |6            9| A3   */ C.A,
		A.GND,/*   GND |7            8| Y3   */ C.Q
			  /*       +--------------+      */
	)
NETLIST_END()


/*
 *  DM7437: Quad 2-Input NAND Gates
 *
 *                  _
 *              Y = AB
 *          +---+---++---+
 *          | A | B || Y |
 *          +===+===++===+
 *          | 0 | 0 || 1 |
 *          | 0 | 1 || 1 |
 *          | 1 | 0 || 1 |
 *          | 1 | 1 || 0 |
 *          +---+---++---+
 *
 *  Naming conventions follow National Semiconductor datasheet
 *
 *  NOTE: Same as 7400, but drains higher output currents.
 *         Netlist currently does not model over currents (should it ever?)
 */

static NETLIST_START(TTL_7437_DIP)
	TTL_7437_GATE(A)
	TTL_7437_GATE(B)
	TTL_7437_GATE(C)
	TTL_7437_GATE(D)

	NET_C(A.VCC, B.VCC, C.VCC, D.VCC)
	NET_C(A.GND, B.GND, C.GND, D.GND)

	DIPPINS(  /*       +--------------+      */
		A.A,  /*    A1 |1     ++    14| VCC  */ A.VCC,
		A.B,  /*    B1 |2           13| B4   */ D.B,
		A.Q,  /*    Y1 |3           12| A4   */ D.A,
		B.A,  /*    A2 |4    7400   11| Y4   */ D.Q,
		B.B,  /*    B2 |5           10| B3   */ C.B,
		B.Q,  /*    Y2 |6            9| A3   */ C.A,
		A.GND,/*   GND |7            8| Y3   */ C.Q
			  /*       +--------------+      */
	)
NETLIST_END()

/*
 *  DM7450: DUAL 2-WIDE 2-INPUT AND-OR-INVERT GATES (ONE GATE EXPANDABLE)
 *
 *          +--------------+
 *       1A |1     ++    14| VCC
 *       2A |2           13| 1B
 *       2B |3           12| 1XQ
 *       2C |4    7450   11| 1X
 *       2D |5           10| 1D
 *       2Y |6            9| 1C
 *      GND |7            8| 1Y
 *          +--------------+
*/

static NETLIST_START(TTL_7450_DIP)
	TTL_7450_ANDORINVERT(A)
	TTL_7450_ANDORINVERT(B)

	NET_C(A.VCC, B.VCC)
	NET_C(A.GND, B.GND)
	NC_PIN(NC)

	DIPPINS(  /*       +--------------+      */
		A.A,  /*    1A |1     ++    14| VCC  */ A.VCC,
		B.A,  /*    2A |2           13| 1B   */ A.B,
		B.B,  /*    2B |3           12| 1XQ  */ NC.I,
		B.C,  /*    2C |4    7450   11| 1X   */ NC.I,
		B.D,  /*    2D |5           10| 1D   */ A.D,
		B.Q,  /*    2Y |6            9| 1C   */ A.C,
		A.GND,/*   GND |7            8| 1Y   */ A.Q
			  /*       +--------------+      */
	)
NETLIST_END()

/*
 *  7473: Dual Master-Slave J-K Flip-Flops with Clear and Complementary Outputs
 *  7473A: Dual Negative-Edge-Triggered Master-Slave J-K Flip-Flops with Clear and Complementary Outputs
 *
 *          +----------+
 *     1CLK |1   ++  14| 1J
 *    1CLRQ |2       13| 1QQ
 *       1K |3       12| 1Q
 *      VCC |4  7473 11| GND
 *     2CLK |5       10| 2K
 *    2CLRQ |6        9| 2Q
 *       2J |7        8| 2QQ
 *          +----------+
 */

static NETLIST_START(TTL_7473_DIP)
	TTL_7473(A)
	TTL_7473(B)

	NET_C(A.VCC, B.VCC)
	NET_C(A.GND, B.GND)

	DIPPINS(    /*       +----------+     */
		 A.CLK, /*  1CLK |1   ++  14| 1J  */ A.J,
		A.CLRQ, /* 1CLRQ |2       13| 1QQ */ A.QQ,
		   A.K, /*    1K |3       12| 1Q  */ A.Q,
		 A.VCC, /*   VCC |4  7473 11| GND */ A.GND,
		 B.CLK, /*  2CLK |5       10| 2K  */ B.K,
		B.CLRQ, /* 2CLRQ |6        9| 2Q  */ B.Q,
		   B.J, /*    2J |7        8| 2QQ */ B.QQ
			    /*       +----------+     */
	)
NETLIST_END()

static NETLIST_START(TTL_7473A_DIP)
	TTL_7473A(A)
	TTL_7473A(B)

	NET_C(A.VCC, B.VCC)
	NET_C(A.GND, B.GND)

	DIPPINS(    /*       +----------+     */
		 A.CLK, /*  1CLK |1   ++  14| 1J  */ A.J,
		A.CLRQ, /* 1CLRQ |2       13| 1QQ */ A.QQ,
		   A.K, /*    1K |3       12| 1Q  */ A.Q,
		 A.VCC, /*   VCC |4 7473A 11| GND */ A.GND,
		 B.CLK, /*  2CLK |5       10| 2K  */ B.K,
		B.CLRQ, /* 2CLRQ |6        9| 2Q  */ B.Q,
		   B.J, /*    2J |7        8| 2QQ */ B.QQ
			    /*       +----------+     */
	)
NETLIST_END()

/*
 *  DM7474: Dual Positive-Edge-Triggered D Flip-Flops
 *          with Preset, Clear and Complementary Outputs
 *
 *          +--------------+
 *     CLR1 |1     ++    14| VCC
 *       D1 |2           13| CLR2
 *     CLK1 |3           12| D2
 *      PR1 |4    7474   11| CLK2
 *       Q1 |5           10| PR2
 *      Q1Q |6            9| Q2
 *      GND |7            8| Q2Q
 *          +--------------+
 */

static NETLIST_START(TTL_7474_DIP)
	TTL_7474(A)
	TTL_7474(B)

	NET_C(A.VCC, B.VCC)
	NET_C(A.GND, B.GND)

	DIPPINS(    /*       +--------------+       */
		A.CLRQ, /*  CLR1 |1     ++    14| VCC   */ A.VCC,
		   A.D, /*    D1 |2           13| CLR2  */ B.CLRQ,
		 A.CLK, /*  CLK1 |3           12| D2    */ B.D,
		A.PREQ, /*   PR1 |4    7474   11| CLK2  */ B.CLK,
		   A.Q, /*    Q1 |5           10| PR2   */ B.PREQ,
		  A.QQ, /*   Q1Q |6            9| Q2    */ B.Q,
		 A.GND, /*   GND |7            8| Q2Q   */ B.QQ
			    /*       +-------------+        */
	)
NETLIST_END()

/*
 *  7475: 4-Bit Bistable Latches with Complementary Outputs
 *  7477: 4-Bit Bistable Latches
 *
 *          +----------+               +----------+
 *      1QQ |1   ++  16| 1Q         1D |1   ++  14| 1Q
 *       1D |2       15| 2Q         2D |2       13| 2Q
 *       2D |3       14| 2QQ      3C4C |3       12| 1C2C
 *     3C4C |4  7475 13| 1C2C      VCC |4  7477 11| GND
 *      VCC |5       12| GND        3D |5       10| NC
 *       3D |6       11| 3QQ        4D |6        9| 3Q
 *       4D |7       10| 3Q         NC |7        8| 4Q
 *      4QQ |8        9| 4Q            +----------+
 *          +----------+
 */

static NETLIST_START(TTL_7475_DIP)
	TTL_7475_GATE(A)
	TTL_7475_GATE(B)
	TTL_7475_GATE(C)
	TTL_7475_GATE(D)

	NET_C(A.VCC, B.VCC, C.VCC, D.VCC)
	NET_C(A.GND, B.GND, C.GND, D.GND)

	NET_C(A.CLK, B.CLK)
	NET_C(C.CLK, D.CLK)

<<<<<<< HEAD
	DIPPINS(   /*       +--------------+   */
=======
	DIPPINS(   /*       +----------+       */
>>>>>>> 03cfcb2a
		 A.QQ, /*   1QQ |1   ++  16| 1Q    */ A.Q,
		  A.D, /*    1D |2       15| 2Q    */ B.Q,
		  B.D, /*    2D |3       14| 2QQ   */ B.QQ,
		C.CLK, /*  3C4C |4  7475 13| 1C2C  */ A.CLK,
		A.VCC, /*   VCC |5       12| GND   */ A.GND,
		  C.D, /*    3D |6       11| 3QQ   */ C.QQ,
		  D.D, /*    4D |7       10| 3Q    */ C.Q,
		 D.QQ, /*   4QQ |8        9| 4Q    */ D.Q
<<<<<<< HEAD
			   /*       +-------------+    */
=======
			   /*       +----------+       */
>>>>>>> 03cfcb2a
	)
NETLIST_END()

static NETLIST_START(TTL_7477_DIP)
	TTL_7477_GATE(A)
	TTL_7477_GATE(B)
	TTL_7477_GATE(C)
	TTL_7477_GATE(D)

	NET_C(A.VCC, B.VCC, C.VCC, D.VCC)
	NET_C(A.GND, B.GND, C.GND, D.GND)

	NET_C(A.CLK, B.CLK)
	NET_C(C.CLK, D.CLK)

	NC_PIN(NC)

	DIPPINS(   /*       +----------+       */
		  A.D, /*    1D |1   ++  14| 1Q    */ A.Q,
		  B.D, /*    2D |2       13| 2Q    */ B.Q,
		C.CLK, /*  3C4C |3       12| 1C2C  */ A.CLK,
		A.VCC, /*   VCC |4  7477 11| GND   */ A.GND,
		  C.D, /*    3D |5       10| NC    */ NC.I,
		  D.D, /*    4D |6        9| 3Q    */ C.Q,
		 NC.I, /*    NC |7        8| 4Q    */ D.Q
			   /*       +----------+       */
	)
NETLIST_END()

/*
 *  DM7486: Quad 2-Input Exclusive-OR Gates
 *
 *             Y = A+B
 *          +---+---++---+
 *          | A | B || Y |
 *          +===+===++===+
 *          | 0 | 0 || 0 |
 *          | 0 | 1 || 1 |
 *          | 1 | 0 || 1 |
 *          | 1 | 1 || 0 |
 *          +---+---++---+
 *
 *  Naming conventions follow National Semiconductor datasheet
 *
 */

static NETLIST_START(TTL_7486_DIP)
	TTL_7486_GATE(A)
	TTL_7486_GATE(B)
	TTL_7486_GATE(C)
	TTL_7486_GATE(D)

	NET_C(A.VCC, B.VCC, C.VCC, D.VCC)
	NET_C(A.GND, B.GND, C.GND, D.GND)

	DIPPINS(  /*       +--------------+      */
		A.A,  /*    A1 |1     ++    14| VCC  */ A.VCC,
		A.B,  /*    B1 |2           13| B4   */ D.B,
		A.Q,  /*    Y1 |3           12| A4   */ D.A,
		B.A,  /*    A2 |4    7486   11| Y4   */ D.Q,
		B.B,  /*    B2 |5           10| B3   */ C.B,
		B.Q,  /*    Y2 |6            9| A3   */ C.A,
		A.GND,/*   GND |7            8| Y3   */ C.Q
			  /*       +--------------+      */
	)
NETLIST_END()

#if (NL_USE_TRUTHTABLE_74107)
#ifndef __PLIB_PREPROCESSOR__
#define TTL_74107_TT(name)                                                         \
		NET_REGISTER_DEV(TTL_74107, name)
#endif

static NETLIST_START(TTL_74107_DIP)
	TTL_74107_TT(A)
	TTL_74107_TT(B)

	NET_C(A.VCC, B.VCC)
	NET_C(A.GND, B.GND)

	DIPPINS(    /*          +--------------+        */
		A.J,    /*       1J |1     ++    14| VCC    */ A.VCC,
		A.QQ,   /*      1QQ |2           13| 1CLRQ  */ A.CLRQ,
		A.Q,    /*       1Q |3           12| 1CLK   */ A.CLK,
		A.K,    /*       1K |4    74107  11| 2K     */ B.K,
		B.Q,    /*       2Q |5           10| 2CLRQ  */ B.CLRQ,
		B.QQ,   /*      2QQ |6            9| 2CLK   */ B.CLK,
		B.GND,  /*      GND |7            8| 2J     */ B.J
				/*          +--------------+        */
	)

NETLIST_END()
#endif

//- Identifier:  TTL_74121_DIP
//- Title: DM74121 One-Shot with Clear and Complementary Outputs
//- Description: The DM74121 is a monostable multivibrator featuring both
//-   positive and negative edge triggering with complementary
//-   outputs. An internal 2kΩ timing resistor is provided for
//-   design convenience minimizing component count and layout problems. this device can be used with a single external capacitor. Inputs (A) are active-LOW trigger transition
//-   inputs and input (B) is and active-HIGH transition Schmitttrigger input that allows jitter-free triggering from inputs with
//-   transition rates as slow as 1 volt/second. A high immunity
//-   to VCC noise of typically 1.5V is also provided by internal
//-   circuitry at the input stage.
//-   To obtain optimum and trouble free operation please read
//-   operating rules and one-shot application notes carefully
//-   and observe recommendations.
//-
//- Pinalias: QQ,NC,A1,A2,B,Q,GND,NC,RINT,C,RC,NC,NC,VCC
//- Package: DIP
//- NamingConvention: Naming conventions follow Fairchild Semiconductor datasheet
//- Limitations:
//-    Timing inaccuracies may occur for capacitances < 1nF. Please consult datasheet
//-
//- Example: 74123.cpp,74123_example
//-
//- FunctionTable:
//-    https://pdf1.alldatasheet.com/datasheet-pdf/view/50894/FAIRCHILD/74121.html
//-
static NETLIST_START(TTL_74121_DIP)

	TTL_74121(A)
	RES(RINT, RES_K(2))
	RES(RD,   RES_M(1000))

	ALIAS(1, A.QQ)
	//ALIAS(2", ); NC
	ALIAS(3, A.A1)
	ALIAS(4, A.A2)
	ALIAS(5, A.B)
	ALIAS(6, A.Q)
	ALIAS(7, A.GND)

	//ALIAS(8", ); NC
	ALIAS(9,  RINT.1) // RINT
	ALIAS(10, A.C) // CEXT
	ALIAS(11, A.RC) // REXT
	//ALIAS(12", ); NC
	//ALIAS(13", ); NC
	ALIAS(14, A.VCC)

	NET_C(RINT.2, A.RC)

	// Avoid error messages if RINT is not used.
	NET_C(RINT.1, RD.2)
	NET_C(RD.1, A.GND)

NETLIST_END()

//- Identifier:  TTL_74123_DIP
//- Title: DM74123 Dual Retriggerable One-Shot with Clear and Complementary Outputs
//- Description: The DM74123 is a dual retriggerable monostable multivibrator
//-   capable of generating output pulses from a few
//-   nano-seconds to extremely long duration up to 100% duty
//-   cycle. Each device has three inputs permitting the choice of
//-   either leading-edge or trailing edge triggering. Pin (A) is an
//-   active-LOW transition trigger input and pin (B) is an activeHIGH transition trigger input. A LOW at the clear (CLR)
//-   input terminates the output pulse: which also inhibits triggering. An internal connection from CLR to the input gate
//-   makes it possible to trigger the circuit by a positive-going
//-   signal on CLR as shown in the Truth Table.
//-
//-   To obtain the best and trouble free operation from this
//-   device please read the Operating Rules as well as the
//-   One–Shot Application Notes carefully and observe recommendations.
//-
//- Pinalias: A1,B1,CLRQ1,QQ1,Q2,C2,RC2,GND,A2,B2,CLRQ2,QQ2,Q1,C1,RC1,VCC
//- Package: DIP
//- NamingConvention: Naming conventions follow Fairchild Semiconductor datasheet
//- Limitations:
//-    Timing inaccuracies may occur for capacitances < 1nF. Please consult datasheet
//-
//- Example: 74123.cpp,74123_example
//-
//- FunctionTable:
//-    https://pdf1.alldatasheet.com/datasheet-pdf/view/50893/FAIRCHILD/DM74123.html
//-
static NETLIST_START(TTL_74123_DIP)

	TTL_74123(A)
	TTL_74123(B)

	ALIAS(1, A.A)
	ALIAS(2, A.B)
	ALIAS(3, A.CLRQ)
	ALIAS(4, A.QQ)
	ALIAS(5, B.Q)
	ALIAS(6, B.C) // CEXT
	ALIAS(7, B.RC) // REXT
	ALIAS(8, A.GND)

	ALIAS(9, B.A)
	ALIAS(10, B.B)
	ALIAS(11, B.CLRQ)
	ALIAS(12, B.QQ)
	ALIAS(13, A.Q)
	ALIAS(14, A.C) // CEXT
	ALIAS(15, A.RC) // REXT
	ALIAS(16, A.VCC)

	NET_C(A.VCC, B.VCC)
	NET_C(A.GND, B.GND)
NETLIST_END()

//- Identifier:  TTL_9602_DIP
//- Title: DM9602 Dual Retriggerable, Resettable One Shots
//- Description: These dual resettable, retriggerable one shots have two
//-   inputs per function; one which is active HIGH, and one
//-   which is active LOW. This allows the designer to employ
//-   either leading-edge or trailing-edge triggering, which is
//-   independent of input transition times. When input conditions for triggering are met, a new cycle starts and the
//-   external capacitor is allowed to rapidly discharge and then
//-   charge again. The retriggerable feature permits output
//-   pulse widths to be extended. In fact a continuous true output can be maintained by having an input cycle time which
//-   is shorter than the output cycle time. The output pulse may
//-   then be terminated at any time by applying a LOW logic
//-   level to the RESET pin. Retriggering may be inhibited by
//-   either connecting the Q output to an active HIGH input, or
//-   the Q output to an active LOW input.
//-   The DM74123 is a dual retriggerable monostable multivibrator
//-
//- Pinalias: C1,RC1,CLRQ1,B1,A1,Q1,QQ1,GND,QQ2,Q2,A2,B2,CLRQ2,RC2,C2,VCC
//- Package: DIP
//- NamingConvention: Naming conventions follow Fairchild Semiconductor datasheet
//- Limitations:
//-    Timing inaccuracies may occur for capacitances < 1nF. Please consult datasheet
//-
//- Example: 74123.cpp,74123_example
//-
//- FunctionTable:
//-    https://pdf1.alldatasheet.com/datasheet-pdf/view/51137/FAIRCHILD/DM9602.html
//-
static NETLIST_START(TTL_9602_DIP)

	TTL_9602(A)
	TTL_9602(B)

	ALIAS(1, A.C) // C1
	ALIAS(2, A.RC) // RC1
	ALIAS(3, A.CLRQ)
	ALIAS(4, A.B)
	ALIAS(5, A.A)
	ALIAS(6, A.Q)
	ALIAS(7, A.QQ)
	ALIAS(8, A.GND)

	ALIAS(9, B.QQ)
	ALIAS(10, B.Q)
	ALIAS(11, B.A)
	ALIAS(12, B.B)
	ALIAS(13, B.CLRQ)
	ALIAS(14, B.RC) // RC2
	ALIAS(15, B.C) // C2
	ALIAS(16, A.VCC)

	NET_C(A.VCC, B.VCC)
	NET_C(A.GND, B.GND)
NETLIST_END()

//- Identifier:  TTL_74125_DIP
//- Title: SN74125 QUADRUPLE BUS BUFFERS WITH 3-STATE OUTPUTS
//- Description: These bus buffers feature three-state outputs
//-    that, when enabled, have the low impedance characteristics of a
//-    TTL output with additional drive capability at high logic levels
//-    to permit driving heavily loaded bus lines without external
//-    pullup resistors. When disabled, both output transistors are turned
//-    off, presenting a high-impedance state to the bus so the output will
//-    act neither as a significant load nor as a driver. The ’125 and
//-    ’LS125A devices’ outputs are disabled when G is high.
//-    The ’126 and ’LS126A devices’ outputs are disabled when G is low
//-
//- Pinalias: 1GQ,1A,1Y,2GQ,2A,2Y,GND,3Y,3A,3GQ,4Y,4A,4GQ,VCC
//- Package: DIP
//- Param: FORCE_TRISTATE_LOGIC
//-    Set this parameter to 1 force tristate outputs into logic mode.
//-    This should be done only if the device enable inputs are connected
//-    in a way which always enables the device.
//- NamingConvention: Naming conventions follow Texas instruments datasheet
//- Limitations:
//-    No limitations
//-
//- Example: 74125.cpp,74125_example
//-
//- FunctionTable:
//-
//-    | GQ  | A  | Y  |
//-    |:---:|:--:|:--:|
//-    |  L  |  L |  L |
//-    |  L  |  H |  H |
//-    |  H  |  X |  Z |
//-

static NETLIST_START(TTL_74125_DIP)

	TTL_74125_GATE(A1)
	TTL_74125_GATE(A2)
	TTL_74125_GATE(A3)
	TTL_74125_GATE(A4)

	DEFPARAM(FORCE_TRISTATE_LOGIC, "$(@.A1.FORCE_TRISTATE_LOGIC")

	PARAM(A1.FORCE_TRISTATE_LOGIC, "$(@.FORCE_TRISTATE_LOGIC)")
	PARAM(A2.FORCE_TRISTATE_LOGIC, "$(@.FORCE_TRISTATE_LOGIC)")
	PARAM(A3.FORCE_TRISTATE_LOGIC, "$(@.FORCE_TRISTATE_LOGIC)")
	PARAM(A4.FORCE_TRISTATE_LOGIC, "$(@.FORCE_TRISTATE_LOGIC)")

	ALIAS(1, A1.GQ)
	ALIAS(2, A1.A)
	ALIAS(3, A1.Y)
	ALIAS(4, A2.GQ)
	ALIAS(5, A2.A)
	ALIAS(6, A2.Y)
	ALIAS(7, A1.GND)

	ALIAS(8, A3.Y)
	ALIAS(9, A3.A)
	ALIAS(10, A3.GQ)
	ALIAS(11, A4.Y)
	ALIAS(12, A4.A)
	ALIAS(13, A4.GQ)
	ALIAS(14, A1.VCC)

	NET_C(A1.VCC, A2.VCC, A3.VCC, A4.VCC)
	NET_C(A1.GND, A2.GND, A3.GND, A4.GND)
NETLIST_END()

static NETLIST_START(TTL_74126_DIP)

	TTL_74126_GATE(A1)
	TTL_74126_GATE(A2)
	TTL_74126_GATE(A3)
	TTL_74126_GATE(A4)

	DEFPARAM(FORCE_TRISTATE_LOGIC, 0)
	PARAM(A1.FORCE_TRISTATE_LOGIC, "$(@.FORCE_TRISTATE_LOGIC)")
	PARAM(A2.FORCE_TRISTATE_LOGIC, "$(@.FORCE_TRISTATE_LOGIC)")
	PARAM(A3.FORCE_TRISTATE_LOGIC, "$(@.FORCE_TRISTATE_LOGIC)")
	PARAM(A4.FORCE_TRISTATE_LOGIC, "$(@.FORCE_TRISTATE_LOGIC)")

	ALIAS(1, A1.G)
	ALIAS(2, A1.A)
	ALIAS(3, A1.Y)
	ALIAS(4, A2.G)
	ALIAS(5, A2.A)
	ALIAS(6, A2.Y)
	ALIAS(7, A1.GND)

	ALIAS(8, A3.Y)
	ALIAS(9, A3.A)
	ALIAS(10, A3.G)
	ALIAS(11, A4.Y)
	ALIAS(12, A4.A)
	ALIAS(13, A4.G)
	ALIAS(14, A1.VCC)

	NET_C(A1.VCC, A2.VCC, A3.VCC, A4.VCC)
	NET_C(A1.GND, A2.GND, A3.GND, A4.GND)
NETLIST_END()

/*
 * DM74155/DM74156: Dual 2-Line to 4-Line Decoders/Demultiplexers
 *
 *      +-----+-------++-----------------+
 *      | B A | G1 C1 || 1Y0 1Y1 1Y2 1Y3 |
 *      +=====+=======++=================+
 *      | X X | 1  X  ||  1   1   1   1  |
 *      | 0 0 | 0  1  ||  0   1   1   1  |
 *      | 0 1 | 0  1  ||  1   0   1   1  |
 *      | 1 0 | 0  1  ||  1   1   0   1  |
 *      | 1 1 | 0  1  ||  1   1   1   0  |
 *      | X X | X  0  ||  1   1   1   1  |
 *      +-----+-------++-----------------+
 *
 *      +-----+-------++-----------------+
 *      | B A | G2 C2 || 2Y0 2Y1 2Y2 2Y3 |
 *      +=====+=======++=================+
 *      | X X | 1  X  ||  1   1   1   1  |
 *      | 0 0 | 0  0  ||  0   1   1   1  |
 *      | 0 1 | 0  0  ||  1   0   1   1  |
 *      | 1 0 | 0  0  ||  1   1   0   1  |
 *      | 1 1 | 0  0  ||  1   1   1   0  |
 *      | X X | X  1  ||  1   1   1   1  |
 *      +-----+-------++-----------------+
 *
 * Naming conventions follow National Semiconductor datasheet
 *
 */

static NETLIST_START(TTL_74155_DIP)
	NET_REGISTER_DEV(TTL_74155A_GATE, A)
	NET_REGISTER_DEV(TTL_74155B_GATE, B)

	NET_C(A.A, B.A)
	NET_C(A.B, B.B)

	NET_C(A.VCC, B.VCC)
	NET_C(A.GND, B.GND)

	DIPPINS(  /*       +--------------+      */
		A.C,  /*    C1 |1     ++    16| VCC  */ A.VCC,
		A.G,  /*    G1 |2           15| B4   */ B.C,
		A.B,  /*     B |3           14| B4   */ B.G,
		A.3,  /*   1Y3 |4   74155   13| A4   */ B.A,
		B.2,  /*   1Y2 |5           12| Y4   */ B.3,
		B.1,  /*   1Y1 |6           11| B3   */ B.2,
		B.0,  /*   1Y0 |7           10| A3   */ B.1,
		A.GND,/*   GND |8            9| Y3   */ B.0
			  /*       +--------------+      */
	)
NETLIST_END()

static NETLIST_START(TTL_74156_DIP)
	NET_REGISTER_DEV(TTL_74156A_GATE, A)
	NET_REGISTER_DEV(TTL_74156B_GATE, B)

	NET_C(A.A, B.A)
	NET_C(A.B, B.B)

	NET_C(A.VCC, B.VCC)
	NET_C(A.GND, B.GND)

	DIPPINS(  /*       +--------------+      */
		A.C,  /*    C1 |1     ++    16| VCC  */ A.VCC,
		A.G,  /*    G1 |2           15| B4   */ B.C,
		A.B,  /*     B |3           14| B4   */ B.G,
		A.3,  /*   1Y3 |4   74156   13| A4   */ B.A,
		B.2,  /*   1Y2 |5           12| Y4   */ B.3,
		B.1,  /*   1Y1 |6           11| B3   */ B.2,
		B.0,  /*   1Y0 |7           10| A3   */ B.1,
		A.GND,/*   GND |8            9| Y3   */ B.0
			  /*       +--------------+      */
	)
NETLIST_END()

/*
 * DM74157: Quad 2-Input Multiplexor
 *
 *      +---+---+-------+---+
 *      | E | S | I0 I1 | Z |
 *      +===+===+=======+===+
 *      | 1 | X |  X  X | 0 |
 *      | 0 | 1 |  X  0 | 0 |
 *      | 0 | 1 |  X  1 | 1 |
 *      | 0 | 0 |  0  X | 0 |
 *      | 0 | 0 |  1  X | 1 |
 *      +---+---+-------+---+
 *
 * Naming conventions follow TI datasheet
 *
 */

static NETLIST_START(TTL_74157_DIP)
	NET_REGISTER_DEV(TTL_74157_GATE, A)
	NET_REGISTER_DEV(TTL_74157_GATE, B)
	NET_REGISTER_DEV(TTL_74157_GATE, C)
	NET_REGISTER_DEV(TTL_74157_GATE, D)

	NET_C(A.E, B.E, C.E, D.E)
	NET_C(A.S, B.S, C.S, D.S)

	NET_C(A.VCC, B.VCC, C.VCC, D.VCC)
	NET_C(A.GND, B.GND, C.GND, D.GND)

	DIPPINS(  /*       +--------------+      */
		A.S,  /*     S |1     ++    16| VCC  */ A.VCC,
		A.I,  /*   I0a |2           15| /E   */ A.E,
		A.J,  /*   I1a |3           14| I0c  */ C.I,
		A.O,  /*    Za |4   74157   13| I1c  */ C.J,
		B.I,  /*   I0b |5           12| Zc   */ C.O,
		B.J,  /*   I1b |6           11| I0d  */ D.I,
		B.O,  /*    Zb |7           10| I1d  */ D.J,
		A.GND,/*   GND |8            9| Zd   */ D.O
			  /*       +--------------+      */
	)
NETLIST_END()

/*
 *  DM74260: Dual 5-Input NOR Gates
 *                 _________
 *             Y = A+B+C+D+E
 *          +---+---+---+---+---++---+
 *          | A | B | B | B | B || Y |
 *          +===+===+===+===+===++===+
 *          | 0 | 0 | 0 | 0 | 0 || 1 |
 *          | 0 | 0 | 0 | 0 | 1 || 0 |
 *          | 0 | 0 | 0 | 1 | 0 || 0 |
 *          | 0 | 0 | 1 | 0 | 0 || 0 |
 *          | 0 | 1 | 0 | 0 | 0 || 0 |
 *          | 1 | 0 | 0 | 0 | 0 || 0 |
 *          +---+---+---+---+---++---+
 *
 *  Naming conventions follow Texas Instruments datasheet
 *
 */

static NETLIST_START(TTL_74260_DIP)
	TTL_74260_GATE(A)
	TTL_74260_GATE(B)

	NET_C(A.VCC, B.VCC)
	NET_C(A.GND, B.GND)

	DIPPINS(  /*       +--------------+      */
		A.C,  /*    C1 |1     ++    14| VCC  */ A.VCC,
		A.D,  /*    D1 |2           13| B1   */ A.B,
		A.E,  /*    E1 |3           12| A1   */ A.A,
		B.E,  /*    E2 |4   74260   11| D2   */ B.D,
		A.Q,  /*    Y1 |5           10| C2   */ B.C,
		B.Q,  /*    Y2 |6            9| B2   */ B.B,
		A.GND,/*   GND |7            8| A2   */ B.A
			  /*       +--------------+      */
	)
NETLIST_END()

/*
 *  DM74279: Quad S-R Latch
 *
 *          +---+---+---++---+
 *          |S1 |S2 | R || Q |
 *          +===+===+===++===+
 *          | 0 | 0 | 0 || 1 |
 *          | 0 | 1 | 1 || 1 |
 *          | 1 | 0 | 1 || 1 |
 *          | 1 | 1 | 0 || 0 |
 *          | 1 | 1 | 1 ||QP |
 *          +---+---+---++---+
 *
 *  QP: Previous Q
 *
 *  Naming conventions follow Fairchild Semiconductor datasheet
 *
 */
#ifndef __PLIB_PREPROCESSOR__
#if !NL_AUTO_DEVICES
#define TTL_74279A(name)                                                         \
		NET_REGISTER_DEV(TTL_74279A, name)
#define TTL_74279B(name)                                                         \
		NET_REGISTER_DEV(TTL_74279B, name)
#endif
#endif

static NETLIST_START(TTL_74279_DIP)
	TTL_74279B(A)
	TTL_74279A(B)
	TTL_74279B(C)
	TTL_74279A(D)

	NET_C(A.VCC, B.VCC, C.VCC, D.VCC)
	NET_C(A.GND, B.GND, C.GND, D.GND)

	DIPPINS(   /*     +--------------+     */
		A.R,   /*  1R |1     ++    16| VCC */ A.VCC,
		A.S1,  /* 1S1 |2           15| 4S  */ D.S,
		A.S2,  /* 1S2 |3           14| 4R  */ D.R,
		A.Q,   /*  1Q |4    74279  13| 4Q  */ D.Q,
		B.R,   /*  2R |5           12| 3S2 */ C.S2,
		B.S,   /*  2S |6           11| 3S1 */ C.S1,
		B.Q,   /*  2Q |7           10| 3R  */ C.R,
		A.GND, /* GND |8            9| 3Q  */ C.Q
			   /*     +--------------+     */
	)
NETLIST_END()

/*
 *  DM74377: Octal D Flip-Flop With Enable
 *  DM74378: Hex D Flip-Flop With Enable
 *  DM74379: 4-bit D Flip-Flop With Enable
 *
 */

static NETLIST_START(TTL_74377_DIP)
	TTL_74377_GATE(A)
	TTL_74377_GATE(B)
	TTL_74377_GATE(C)
	TTL_74377_GATE(D)
	TTL_74377_GATE(E)
	TTL_74377_GATE(F)
	TTL_74377_GATE(G)
	TTL_74377_GATE(H)

	NET_C(A.VCC, B.VCC, C.VCC, D.VCC, E.VCC, F.VCC, G.VCC, H.VCC)
	NET_C(A.GND, B.GND, C.GND, D.GND, E.GND, F.GND, G.GND, H.GND)
	NET_C(A.CP, B.CP, C.CP, D.CP, E.CP, F.CP, G.CP, H.CP)
	NET_C(A.E, B.E, C.E, D.E, E.E, F.E, G.E, H.E)

	HINT(A.QQ, NC)
	HINT(B.QQ, NC)
	HINT(C.QQ, NC)
	HINT(D.QQ, NC)
	HINT(E.QQ, NC)
	HINT(F.QQ, NC)
	HINT(G.QQ, NC)
	HINT(H.QQ, NC)

	DIPPINS(  /*       +--------------+      */
		A.E,  /*    /E |1     ++    20| VCC  */ A.VCC,
		A.Q,  /*    Q0 |2           19| Q7   */ H.Q,
		A.D,  /*    D0 |3           18| D7   */ H.D,
		B.D,  /*    D1 |4   74377   17| D6   */ G.D,
		B.Q,  /*    Q1 |5           16| Q6   */ G.Q,
		C.Q,  /*    Q2 |6           15| Q5   */ F.Q,
		C.D,  /*    D2 |7           14| D5   */ F.D,
		D.D,  /*    D3 |8           13| D4   */ E.D,
		D.Q,  /*    Q3 |9           12| Q4   */ E.Q,
		A.GND,/*   GND |10          11| CP   */ A.CP
			  /*       +--------------+      */
	)
NETLIST_END()

static NETLIST_START(TTL_74378_DIP)
	TTL_74377_GATE(A)
	TTL_74377_GATE(B)
	TTL_74377_GATE(C)
	TTL_74377_GATE(D)
	TTL_74377_GATE(E)
	TTL_74377_GATE(F)

	NET_C(A.VCC, B.VCC, C.VCC, D.VCC, E.VCC, F.VCC)
	NET_C(A.GND, B.GND, C.GND, D.GND, E.GND, F.GND)
	NET_C(A.CP, B.CP, C.CP, D.CP, E.CP, F.CP)
	NET_C(A.E, B.E, C.E, D.E, E.E, F.E)

	DIPPINS(  /*       +--------------+      */
		A.E,  /*    /E |1     ++    16| VCC  */ A.VCC,
		A.Q,  /*    Q0 |2           15| Q5   */ F.Q,
		A.D,  /*    D0 |3           14| D5   */ F.D,
		B.D,  /*    D1 |4   74378   13| D4   */ E.D,
		B.Q,  /*    Q1 |5           12| Q4   */ E.Q,
		C.D,  /*    D2 |6           11| D3   */ D.D,
		C.Q,  /*    Q2 |7           10| Q3   */ D.Q,
		A.GND,/*   GND |8            9| CP   */ A.CP
			  /*       +--------------+      */
	)
NETLIST_END()

static NETLIST_START(TTL_74379_DIP)
	TTL_74377_GATE(A)
	TTL_74377_GATE(B)
	TTL_74377_GATE(C)
	TTL_74377_GATE(D)

	NET_C(A.VCC, B.VCC, C.VCC, D.VCC)
	NET_C(A.GND, B.GND, C.GND, D.GND)
	NET_C(A.CP, B.CP, C.CP, D.CP)
	NET_C(A.E, B.E, C.E, D.E)

	DIPPINS(  /*       +--------------+      */
		A.E,  /*    /E |1     ++    16| VCC  */ A.VCC,
		A.Q,  /*    Q0 |2           15| Q3   */ D.Q,
		A.QQ, /*   /Q0 |3           14| /Q3  */ D.QQ,
		A.D,  /*    D0 |4   74379   13| D3   */ D.D,
		B.D,  /*    D1 |5           12| D2   */ C.D,
		B.QQ, /*   /Q1 |6           11| /Q2  */ C.QQ,
		B.Q,  /*    Q1 |7           10| Q2   */ C.Q,
		A.GND,/*   GND |8            9| CP   */ A.CP
			  /*       +--------------+      */
	)
NETLIST_END()

/*
 *  SN74LS629: VOLTAGE-CONTROLLED OSCILLATORS
 *
 *          +--------------+
 *      2FC |1     ++    16| VCC
 *      1FC |2           15| QSC VCC
 *     1RNG |3           14| 2RNG
 *     1CX1 |4  74LS629  13| 2CX1
 *     1CX2 |5           12| 2CX2
 *     1ENQ |6           11| 2ENQ
 *       1Y |7           10| 2Y
 *  OSC GND |8            9| GND
 *          +--------------+
 */

static NETLIST_START(SN74LS629_DIP)
	SN74LS629(A, CAP_U(1))
	SN74LS629(B, CAP_U(1))

	NET_C(A.GND, B.GND)
	NET_C(A.VCC, B.VCC)
<<<<<<< HEAD
	NC_PIN(NC)

	DIPPINS(   /*          +--------------+         */
		 B.FC, /*      2FC |1     ++    16| VCC     */ NC.I,
		 A.FC, /*      1FC |2           15| OSC VCC */ A.VCC,
=======
	NET_C(A.OSCGND, B.OSCGND)
	NET_C(A.OSCVCC, B.OSCVCC)
	NC_PIN(NC)

	DIPPINS(   /*          +--------------+         */
		 B.FC, /*      2FC |1     ++    16| VCC     */ A.VCC,
		 A.FC, /*      1FC |2           15| OSC VCC */ A.OSCVCC,
>>>>>>> 03cfcb2a
		A.RNG, /*     1RNG |3           14| 2RNG    */ B.RNG,
		 NC.I, /*     1CX1 |4  74LS629  13| 2CX1    */ NC.I,
		 NC.I, /*     1CX2 |5           12| 2CX2    */ NC.I,
		A.ENQ, /*     1ENQ |6           11| 2ENQ    */ B.ENQ,
		  B.Y, /*       1Y |7           10| 2Y      */ B.Y,
<<<<<<< HEAD
		A.GND, /*  OSC GND |8            9| GND     */ NC.I
=======
	 A.OSCGND, /*  OSC GND |8            9| GND     */ A.GND
>>>>>>> 03cfcb2a
			   /*          +--------------+         */
	)
NETLIST_END()

/*
 *  DM9312: One of Eight Line Data Selectors/Multiplexers
 *
 *          +--------------+
 *       D0 |1     ++    16| VCC
 *       D1 |2           15| Y
 *       D2 |3           14| YQ
 *       D3 |4    9312   13| C
 *       D4 |5           12| B
 *       D5 |6           11| A
 *       D6 |7           10| G   Strobe
 *      GND |8            9| D7
 *          +--------------+
 *                  __
 *          +---+---+---+---++---+---+
 *          | C | B | A | G || Y | YQ|
 *          +===+===+===+===++===+===+
 *          | X | X | X | 1 ||  0| 1 |
 *          | 0 | 0 | 0 | 0 || D0|D0Q|
 *          | 0 | 0 | 1 | 0 || D1|D1Q|
 *          | 0 | 1 | 0 | 0 || D2|D2Q|
 *          | 0 | 1 | 1 | 0 || D3|D3Q|
 *          | 1 | 0 | 0 | 0 || D4|D4Q|
 *          | 1 | 0 | 1 | 0 || D5|D5Q|
 *          | 1 | 1 | 0 | 0 || D6|D6Q|
 *          | 1 | 1 | 1 | 0 || D7|D7Q|
 *          +---+---+---+---++---+---+
 *
 *  Naming conventions follow National Semiconductor datasheet
 *
 */

static NETLIST_START(DM9312_DIP)
	DM9312(s)

	DIPPINS(    /*     +--------------+     */
		s.D0,   /*  D0 |1     ++    16| VCC */ s.VCC,
		s.D1,   /*  D1 |2           15| Y   */ s.Y,
		s.D2,   /*  D2 |3           14| YQ  */ s.YQ,
		s.D3,   /*  D3 |4    9312   13| C   */ s.C,
		s.D4,   /*  D4 |5           12| B   */ s.B,
		s.D5,   /*  D5 |6           11| A   */ s.A,
		s.D6,   /*  D6 |7           10| G   */ s.G, //Strobe
		s.GND,  /* GND |8            9| D7  */ s.D7
				/*     +--------------+     */
	)
NETLIST_END()

/*  SN7442: 4-Line BCD to 10-Line Decimal Decoder
 *
 *          +--------------+
 *        0 |1     ++    16| VCC
 *        1 |2           15| A
 *        2 |3           14| B
 *        3 |4           13| C
 *        4 |5    7442   12| D
 *        5 |6           11| 9
 *        6 |7           10| 8
 *      GND |8            9| 7
 *          +--------------+
 */

static NETLIST_START(TTL_7442_DIP)
	NET_REGISTER_DEV(TTL_7442, A)

	DIPPINS(    /*      +--------------+     */
		  A.Q0, /*    0 |1     ++    16| VCC */ A.VCC,
		  A.Q1, /*    1 |2           15| A   */ A.A,
		  A.Q2, /*    2 |3           14| B   */ A.B,
		  A.Q3, /*    3 |4           13| C   */ A.C,
		  A.Q4, /*    4 |5    7442   12| D   */ A.D,
		  A.Q5, /*    5 |6           11| 9   */ A.Q9,
		  A.Q6, /*    6 |7           10| 8   */ A.Q8,
		 A.GND, /*  GND |8            9| 7   */ A.Q7
				/*      +--------------+     */
	)
NETLIST_END()


/*
 *  DM7448: BCD to 7-Segment decoders/drivers
 *
 *           +--------------+
 *         B |1     ++    16| VCC
 *         C |2           15| f
 * LAMP TEST |3           14| g
 *    BI/RBQ |4    7448   13| a
 *       RBI |5           12| b
 *         D |6           11| c
 *         A |7           10| d
 *       GND |8            9| e
 *           +--------------+
 *
 *  Naming conventions follow National Semiconductor datasheet
 *
 */

static NETLIST_START(TTL_7448_DIP)

#if (NL_USE_TRUTHTABLE_7448)
	NET_REGISTER_DEV(TTL_7448_TT, A)
#else
	NET_REGISTER_DEV(TTL_7448, A)
#endif

	DIPPINS(    /*      +--------------+     */
		A.B,    /* B    |1     ++    16| VCC */ A.VCC,
		A.C,    /* C    |2           15| f   */ A.f,
		A.LTQ,  /* LTQ  |3           14| g   */ A.g,
		A.BIQ,  /* BIQ  |4    7448   13| a   */ A.a,
		A.RBIQ, /* RBIQ |5           12| b   */ A.b,
		A.D,    /* D    |6           11| c   */ A.c,
		A.A,    /* A    |7           10| d   */ A.d,
		A.GND,  /* GND  |8            9| e   */ A.e
				/*      +--------------+     */
	)
NETLIST_END()

NETLIST_START(TTL74XX_lib)
	NET_MODEL("DM7414         SCHMITT_TRIGGER(VTP=1.7 VTM=0.9 VI=4.35 RI=6.15k VOH=3.5 ROH=120 VOL=0.1 ROL=37.5 TPLH=15 TPHL=15)")
	NET_MODEL("TTL_7414_GATE  SCHMITT_TRIGGER(VTP=1.7 VTM=0.9 VI=4.35 RI=6.15k VOH=3.5 ROH=120 VOL=0.1 ROL=37.5 TPLH=15 TPHL=15)")
	NET_MODEL("DM74LS14       SCHMITT_TRIGGER(VTP=1.6 VTM=0.8 VI=4.4 RI=19.3k VOH=3.45 ROH=130 VOL=0.1 ROL=31.2 TPLH=15 TPHL=15)")
	//NET_MODEL("DM7414 FAMILY(IVL=0.16 IVH=0.4 OVL=0.1 OVH=0.05 ORL=10.0 ORH=1.0e8)")


	TRUTHTABLE_START(TTL_7400_GATE, 2, 1, "")
		TT_HEAD("A,B|Q ")
		TT_LINE("0,X|1|22")
		TT_LINE("X,0|1|22")
		TT_LINE("1,1|0|15")
		TT_FAMILY("74XX")
	TRUTHTABLE_END()

	TRUTHTABLE_START(TTL_7400_NAND, 2, 1, "+A,+B,@VCC,@GND")
		TT_HEAD("A,B|Q ")
		TT_LINE("0,X|1|22")
		TT_LINE("X,0|1|22")
		TT_LINE("1,1|0|15")
		TT_FAMILY("74XX")
	TRUTHTABLE_END()

	TRUTHTABLE_START(TTL_7402_GATE, 2, 1, "")
		TT_HEAD("A,B|Q ")
		TT_LINE("0,0|1|22")
		TT_LINE("X,1|0|15")
		TT_LINE("1,X|0|15")
		TT_FAMILY("74XX")
	TRUTHTABLE_END()

	TRUTHTABLE_START(TTL_7402_NOR, 2, 1, "+A,+B,@VCC,@GND")
		TT_HEAD("A,B|Q ")
		TT_LINE("0,0|1|22")
		TT_LINE("X,1|0|15")
		TT_LINE("1,X|0|15")
		TT_FAMILY("74XX")
	TRUTHTABLE_END()

	TRUTHTABLE_START(TTL_7404_GATE, 1, 1, "")
		TT_HEAD(" A | Q ")
		TT_LINE(" 0 | 1 |22")
		TT_LINE(" 1 | 0 |15")
		TT_FAMILY("74XX")
	TRUTHTABLE_END()

	TRUTHTABLE_START(TTL_7404_INVERT, 1, 1, "+A,@VCC,@GND")
		TT_HEAD(" A | Q ")
		TT_LINE(" 0 | 1 |22")
		TT_LINE(" 1 | 0 |15")
		TT_FAMILY("74XX")
	TRUTHTABLE_END()

	TRUTHTABLE_START(TTL_7406_GATE, 1, 1, "")
		TT_HEAD("A|Y ")
		TT_LINE("0|1|15")
		TT_LINE("1|0|23")
		/* Open Collector */
		TT_FAMILY("74XXOC")
	TRUTHTABLE_END()

	TRUTHTABLE_START(TTL_7407_GATE, 1, 1, "")
		TT_HEAD("A|Y ")
		TT_LINE("0|0|15")
		TT_LINE("1|1|23")
		/* Open Collector */
		TT_FAMILY("74XXOC")
	TRUTHTABLE_END()

	TRUTHTABLE_START(TTL_7408_GATE, 2, 1, "")
		TT_HEAD("A,B|Q ")
		TT_LINE("0,X|0|15")
		TT_LINE("X,0|0|15")
		TT_LINE("1,1|1|22")
		TT_FAMILY("74XX")
	TRUTHTABLE_END()

	TRUTHTABLE_START(TTL_7408_AND, 2, 1, "+A,+B,@VCC,@GND")
		TT_HEAD("A,B|Q ")
		TT_LINE("0,X|0|15")
		TT_LINE("X,0|0|15")
		TT_LINE("1,1|1|22")
		TT_FAMILY("74XX")
	TRUTHTABLE_END()

	TRUTHTABLE_START(TTL_7410_NAND, 3, 1, "+A,+B,+C,@VCC,@GND")
		TT_HEAD("A,B,C|Q ")
		TT_LINE("0,X,X|1|22")
		TT_LINE("X,0,X|1|22")
		TT_LINE("X,X,0|1|22")
		TT_LINE("1,1,1|0|15")
		TT_FAMILY("74XX")
	TRUTHTABLE_END()

	TRUTHTABLE_START(TTL_7410_GATE, 3, 1, "")
		TT_HEAD("A,B,C|Q ")
		TT_LINE("0,X,X|1|22")
		TT_LINE("X,0,X|1|22")
		TT_LINE("X,X,0|1|22")
		TT_LINE("1,1,1|0|15")
		TT_FAMILY("74XX")
	TRUTHTABLE_END()

	TRUTHTABLE_START(TTL_7411_AND, 3, 1, "+A,+B,+C,@VCC,@GND")
		TT_HEAD("A,B,C|Q ")
		TT_LINE("0,X,X|0|15")
		TT_LINE("X,0,X|0|15")
		TT_LINE("X,X,0|0|15")
		TT_LINE("1,1,1|1|22")
		TT_FAMILY("74XX")
	TRUTHTABLE_END()

	TRUTHTABLE_START(TTL_7411_GATE, 3, 1, "")
		TT_HEAD("A,B,C|Q ")
		TT_LINE("0,X,X|0|15")
		TT_LINE("X,0,X|0|15")
		TT_LINE("X,X,0|0|15")
		TT_LINE("1,1,1|1|22")
		TT_FAMILY("74XX")
	TRUTHTABLE_END()

	TRUTHTABLE_START(TTL_7416_GATE, 1, 1, "")
		TT_HEAD(" A | Q ")
		TT_LINE(" 0 | 1 |15")
		TT_LINE(" 1 | 0 |23")
		/* Open Collector */
		TT_FAMILY("74XXOC")
	TRUTHTABLE_END()

	TRUTHTABLE_START(TTL_7420_GATE, 4, 1, "")
		TT_HEAD("A,B,C,D|Q ")
		TT_LINE("0,X,X,X|1|22")
		TT_LINE("X,0,X,X|1|22")
		TT_LINE("X,X,0,X|1|22")
		TT_LINE("X,X,X,0|1|22")
		TT_LINE("1,1,1,1|0|15")
		TT_FAMILY("74XX")
	TRUTHTABLE_END()

	TRUTHTABLE_START(TTL_7420_NAND, 4, 1, "+A,+B,+C,+D,@VCC,@GND")
		TT_HEAD("A,B,C,D|Q ")
		TT_LINE("0,X,X,X|1|22")
		TT_LINE("X,0,X,X|1|22")
		TT_LINE("X,X,0,X|1|22")
		TT_LINE("X,X,X,0|1|22")
		TT_LINE("1,1,1,1|0|15")
		TT_FAMILY("74XX")
	TRUTHTABLE_END()

	TRUTHTABLE_START(TTL_7421_GATE, 4, 1, "")
		TT_HEAD("A,B,C,D|Q ")
		TT_LINE("0,X,X,X|0|22")
		TT_LINE("X,0,X,X|0|22")
		TT_LINE("X,X,0,X|0|22")
		TT_LINE("X,X,X,0|0|22")
		TT_LINE("1,1,1,1|1|15")
		TT_FAMILY("74XX")
	TRUTHTABLE_END()

	TRUTHTABLE_START(TTL_7421_AND, 4, 1, "+A,+B,+C,+D,@VCC,@GND")
		TT_HEAD("A,B,C,D|Q ")
		TT_LINE("0,X,X,X|0|22")
		TT_LINE("X,0,X,X|0|22")
		TT_LINE("X,X,0,X|0|22")
		TT_LINE("X,X,X,0|0|22")
		TT_LINE("1,1,1,1|1|15")
		TT_FAMILY("74XX")
	TRUTHTABLE_END()

	TRUTHTABLE_START(TTL_7425_GATE, 4, 1, "")
		TT_HEAD("A,B,C,D|Q ")
		TT_LINE("1,X,X,X|0|15")
		TT_LINE("X,1,X,X|0|15")
		TT_LINE("X,X,1,X|0|15")
		TT_LINE("X,X,X,1|0|15")
		TT_LINE("0,0,0,0|1|22")
		TT_FAMILY("74XX")
	TRUTHTABLE_END()

	TRUTHTABLE_START(TTL_7425_NOR, 4, 1, "+A,+B,+C,+D,@VCC,@GND")
		TT_HEAD("A,B,C,D|Q ")
		TT_LINE("1,X,X,X|0|15")
		TT_LINE("X,1,X,X|0|15")
		TT_LINE("X,X,1,X|0|15")
		TT_LINE("X,X,X,1|0|15")
		TT_LINE("0,0,0,0|1|22")
		TT_FAMILY("74XX")
	TRUTHTABLE_END()

	TRUTHTABLE_START(TTL_7427_GATE, 3, 1, "")
		TT_HEAD("A,B,C|Q ")
		TT_LINE("1,X,X|0|15")
		TT_LINE("X,1,X|0|15")
		TT_LINE("X,X,1|0|15")
		TT_LINE("0,0,0|1|22")
		TT_FAMILY("74XX")
	TRUTHTABLE_END()

	TRUTHTABLE_START(TTL_7427_NOR, 3, 1, "+A,+B,+C,@VCC,@GND")
		TT_HEAD("A,B,C|Q ")
		TT_LINE("1,X,X|0|15")
		TT_LINE("X,1,X|0|15")
		TT_LINE("X,X,1|0|15")
		TT_LINE("0,0,0|1|22")
		TT_FAMILY("74XX")
	TRUTHTABLE_END()

	TRUTHTABLE_START(TTL_7430_GATE, 8, 1, "")
		TT_HEAD("A,B,C,D,E,F,G,H|Q ")
		TT_LINE("0,X,X,X,X,X,X,X|1|22")
		TT_LINE("X,0,X,X,X,X,X,X|1|22")
		TT_LINE("X,X,0,X,X,X,X,X|1|22")
		TT_LINE("X,X,X,0,X,X,X,X|1|22")
		TT_LINE("X,X,X,X,0,X,X,X|1|22")
		TT_LINE("X,X,X,X,X,0,X,X|1|22")
		TT_LINE("X,X,X,X,X,X,0,X|1|22")
		TT_LINE("X,X,X,X,X,X,X,0|1|22")
		TT_LINE("1,1,1,1,1,1,1,1|0|15")
		TT_FAMILY("74XX")
	TRUTHTABLE_END()

	TRUTHTABLE_START(TTL_7430_NAND, 8, 1, "+A,+B,+C,+D,+E,+F,+G,+H,@VCC,@GND")
		TT_HEAD("A,B,C,D,E,F,G,H|Q ")
		TT_LINE("0,X,X,X,X,X,X,X|1|22")
		TT_LINE("X,0,X,X,X,X,X,X|1|22")
		TT_LINE("X,X,0,X,X,X,X,X|1|22")
		TT_LINE("X,X,X,0,X,X,X,X|1|22")
		TT_LINE("X,X,X,X,0,X,X,X|1|22")
		TT_LINE("X,X,X,X,X,0,X,X|1|22")
		TT_LINE("X,X,X,X,X,X,0,X|1|22")
		TT_LINE("X,X,X,X,X,X,X,0|1|22")
		TT_LINE("1,1,1,1,1,1,1,1|0|15")
		TT_FAMILY("74XX")
	TRUTHTABLE_END()

	TRUTHTABLE_START(TTL_7432_GATE, 2, 1, "")
		TT_HEAD("A,B|Q ")
		TT_LINE("1,X|1|22")
		TT_LINE("X,1|1|22")
		TT_LINE("0,0|0|15")
		TT_FAMILY("74XX")
	TRUTHTABLE_END()

	TRUTHTABLE_START(TTL_7432_OR, 2, 1, "+A,+B,@VCC,@GND")
		TT_HEAD("A,B|Q ")
		TT_LINE("1,X|1|22")
		TT_LINE("X,1|1|22")
		TT_LINE("0,0|0|15")
		TT_FAMILY("74XX")
	TRUTHTABLE_END()

	/*  FIXME: Same as 7400, but drains higher output currents.
	 *         Netlist currently does not model over currents (should it ever?)
	 */

	TRUTHTABLE_START(TTL_7437_GATE, 2, 1, "")
		TT_HEAD("A,B|Q ")
		TT_LINE("0,X|1|22")
		TT_LINE("X,0|1|22")
		TT_LINE("1,1|0|15")
		TT_FAMILY("74XX")
	TRUTHTABLE_END()

	TRUTHTABLE_START(TTL_7442, 4, 10, "")
		TT_HEAD("D,C,B,A|0,1,2,3,4,5,6,7,8,9")
		TT_LINE("0,0,0,0|0,1,1,1,1,1,1,1,1,1|30,30,30,30,30,30,30,30,30,30")
		TT_LINE("0,0,0,1|1,0,1,1,1,1,1,1,1,1|30,30,30,30,30,30,30,30,30,30")
		TT_LINE("0,0,1,0|1,1,0,1,1,1,1,1,1,1|30,30,30,30,30,30,30,30,30,30")
		TT_LINE("0,0,1,1|1,1,1,0,1,1,1,1,1,1|30,30,30,30,30,30,30,30,30,30")
		TT_LINE("0,1,0,0|1,1,1,1,0,1,1,1,1,1|30,30,30,30,30,30,30,30,30,30")
		TT_LINE("0,1,0,1|1,1,1,1,1,0,1,1,1,1|30,30,30,30,30,30,30,30,30,30")
		TT_LINE("0,1,1,0|1,1,1,1,1,1,0,1,1,1|30,30,30,30,30,30,30,30,30,30")
		TT_LINE("0,1,1,1|1,1,1,1,1,1,1,0,1,1|30,30,30,30,30,30,30,30,30,30")
		TT_LINE("1,0,0,0|1,1,1,1,1,1,1,1,0,1|30,30,30,30,30,30,30,30,30,30")
		TT_LINE("1,0,0,1|1,1,1,1,1,1,1,1,1,0|30,30,30,30,30,30,30,30,30,30")
		TT_LINE("1,0,1,X|1,1,1,1,1,1,1,1,1,1|30,30,30,30,30,30,30,30,30,30")
		TT_LINE("1,1,X,X|1,1,1,1,1,1,1,1,1,1|30,30,30,30,30,30,30,30,30,30")
	TRUTHTABLE_END()

#if (NL_USE_TRUTHTABLE_7448)
	TRUTHTABLE_START(TTL_7448, 7, 7, "+A,+B,+C,+D,+LTQ,+BIQ,+RBIQ,@VCC,@GND")
		TT_HEAD(" LTQ,BIQ,RBIQ, A , B , C , D | a, b, c, d, e, f, g")

		TT_LINE("  1,  1,  1,   0,  0,  0,  0 | 1, 1, 1, 1, 1, 1, 0|100,100,100,100,100,100,100")
		TT_LINE("  1,  1,  X,   1,  0,  0,  0 | 0, 1, 1, 0, 0, 0, 0|100,100,100,100,100,100,100")
		TT_LINE("  1,  1,  X,   0,  1,  0,  0 | 1, 1, 0, 1, 1, 0, 1|100,100,100,100,100,100,100")
		TT_LINE("  1,  1,  X,   1,  1,  0,  0 | 1, 1, 1, 1, 0, 0, 1|100,100,100,100,100,100,100")
		TT_LINE("  1,  1,  X,   0,  0,  1,  0 | 0, 1, 1, 0, 0, 1, 1|100,100,100,100,100,100,100")
		TT_LINE("  1,  1,  X,   1,  0,  1,  0 | 1, 0, 1, 1, 0, 1, 1|100,100,100,100,100,100,100")
		TT_LINE("  1,  1,  X,   0,  1,  1,  0 | 0, 0, 1, 1, 1, 1, 1|100,100,100,100,100,100,100")
		TT_LINE("  1,  1,  X,   1,  1,  1,  0 | 1, 1, 1, 0, 0, 0, 0|100,100,100,100,100,100,100")
		TT_LINE("  1,  1,  X,   0,  0,  0,  1 | 1, 1, 1, 1, 1, 1, 1|100,100,100,100,100,100,100")
		TT_LINE("  1,  1,  X,   1,  0,  0,  1 | 1, 1, 1, 0, 0, 1, 1|100,100,100,100,100,100,100")
		TT_LINE("  1,  1,  X,   0,  1,  0,  1 | 0, 0, 0, 1, 1, 0, 1|100,100,100,100,100,100,100")
		TT_LINE("  1,  1,  X,   1,  1,  0,  1 | 0, 0, 1, 1, 0, 0, 1|100,100,100,100,100,100,100")
		TT_LINE("  1,  1,  X,   0,  0,  1,  1 | 0, 1, 0, 0, 0, 1, 1|100,100,100,100,100,100,100")
		TT_LINE("  1,  1,  X,   1,  0,  1,  1 | 1, 0, 0, 1, 0, 1, 1|100,100,100,100,100,100,100")
		TT_LINE("  1,  1,  X,   0,  1,  1,  1 | 0, 0, 0, 1, 1, 1, 1|100,100,100,100,100,100,100")
		TT_LINE("  1,  1,  X,   1,  1,  1,  1 | 0, 0, 0, 0, 0, 0, 0|100,100,100,100,100,100,100")

		// BI/RBO is input output. In the next case it is used as an input will go low.
		TT_LINE("  1,  1,  0,   0,  0,  0,  0 | 0, 0, 0, 0, 0, 0, 0|100,100,100,100,100,100,100") // RBI

		TT_LINE("  0,  1,  X,   X,  X,  X,  X | 1, 1, 1, 1, 1, 1, 1|100,100,100,100,100,100,100") // LT

		// This condition has precedence
		TT_LINE("  X,  0,  X,   X,  X,  X,  X | 0, 0, 0, 0, 0, 0, 0|100,100,100,100,100,100,100") // BI
		TT_FAMILY("74XX")

	TRUTHTABLE_END()

	// FIXME: We need a more elegant solution than defining twice
	TRUTHTABLE_START(TTL_7448_TT, 7, 7, "")
		TT_HEAD(" LTQ,BIQ,RBIQ, A , B , C , D | a, b, c, d, e, f, g")

		TT_LINE("  1,  1,  1,   0,  0,  0,  0 | 1, 1, 1, 1, 1, 1, 0|100,100,100,100,100,100,100")
		TT_LINE("  1,  1,  X,   1,  0,  0,  0 | 0, 1, 1, 0, 0, 0, 0|100,100,100,100,100,100,100")
		TT_LINE("  1,  1,  X,   0,  1,  0,  0 | 1, 1, 0, 1, 1, 0, 1|100,100,100,100,100,100,100")
		TT_LINE("  1,  1,  X,   1,  1,  0,  0 | 1, 1, 1, 1, 0, 0, 1|100,100,100,100,100,100,100")
		TT_LINE("  1,  1,  X,   0,  0,  1,  0 | 0, 1, 1, 0, 0, 1, 1|100,100,100,100,100,100,100")
		TT_LINE("  1,  1,  X,   1,  0,  1,  0 | 1, 0, 1, 1, 0, 1, 1|100,100,100,100,100,100,100")
		TT_LINE("  1,  1,  X,   0,  1,  1,  0 | 0, 0, 1, 1, 1, 1, 1|100,100,100,100,100,100,100")
		TT_LINE("  1,  1,  X,   1,  1,  1,  0 | 1, 1, 1, 0, 0, 0, 0|100,100,100,100,100,100,100")
		TT_LINE("  1,  1,  X,   0,  0,  0,  1 | 1, 1, 1, 1, 1, 1, 1|100,100,100,100,100,100,100")
		TT_LINE("  1,  1,  X,   1,  0,  0,  1 | 1, 1, 1, 0, 0, 1, 1|100,100,100,100,100,100,100")
		TT_LINE("  1,  1,  X,   0,  1,  0,  1 | 0, 0, 0, 1, 1, 0, 1|100,100,100,100,100,100,100")
		TT_LINE("  1,  1,  X,   1,  1,  0,  1 | 0, 0, 1, 1, 0, 0, 1|100,100,100,100,100,100,100")
		TT_LINE("  1,  1,  X,   0,  0,  1,  1 | 0, 1, 0, 0, 0, 1, 1|100,100,100,100,100,100,100")
		TT_LINE("  1,  1,  X,   1,  0,  1,  1 | 1, 0, 0, 1, 0, 1, 1|100,100,100,100,100,100,100")
		TT_LINE("  1,  1,  X,   0,  1,  1,  1 | 0, 0, 0, 1, 1, 1, 1|100,100,100,100,100,100,100")
		TT_LINE("  1,  1,  X,   1,  1,  1,  1 | 0, 0, 0, 0, 0, 0, 0|100,100,100,100,100,100,100")

		// BI/RBO is input output. In the next case it is used as an input will go low.
		TT_LINE("  1,  1,  0,   0,  0,  0,  0 | 0, 0, 0, 0, 0, 0, 0|100,100,100,100,100,100,100") // RBI

		TT_LINE("  0,  1,  X,   X,  X,  X,  X | 1, 1, 1, 1, 1, 1, 1|100,100,100,100,100,100,100") // LT

		// This condition has precedence
		TT_LINE("  X,  0,  X,   X,  X,  X,  X | 0, 0, 0, 0, 0, 0, 0|100,100,100,100,100,100,100") // BI
		TT_FAMILY("74XX")

	TRUTHTABLE_END()

#endif

	TRUTHTABLE_START(TTL_7437_NAND, 2, 1, "+A,+B")
		TT_HEAD("A,B|Q ")
		TT_LINE("0,X|1|22")
		TT_LINE("X,0|1|22")
		TT_LINE("1,1|0|15")
		TT_FAMILY("74XX")
	TRUTHTABLE_END()

	TRUTHTABLE_START(TTL_7486_GATE, 2, 1, "")
		TT_HEAD("A,B|Q ")
		TT_LINE("0,0|0|15")
		TT_LINE("0,1|1|22")
		TT_LINE("1,0|1|22")
		TT_LINE("1,1|0|15")
		TT_FAMILY("74XX")
	TRUTHTABLE_END()

	TRUTHTABLE_START(TTL_7486_XOR, 2, 1, "+A,+B,@VCC,@GND")
		TT_HEAD("A,B|Q ")
		TT_LINE("0,0|0|15")
		TT_LINE("0,1|1|22")
		TT_LINE("1,0|1|22")
		TT_LINE("1,1|0|15")
		TT_FAMILY("74XX")
	TRUTHTABLE_END()

#if (NL_USE_TRUTHTABLE_74107)
	/*
	 *          +-----+-----+-----+---++---+-----+
	 *          | CLRQ| CLK |  J  | K || Q | QQ  |
	 *          +=====+=====+=====+===++===+=====+
	 *          |  0  |  X  |  X  | X || 0 |  1  |
	 *          |  1  |  *  |  0  | 0 || Q0| Q0Q |
	 *          |  1  |  *  |  1  | 0 || 1 |  0  |
	 *          |  1  |  *  |  0  | 1 || 0 |  1  |
	 *          |  1  |  *  |  1  | 1 || TOGGLE  |
	 *          +-----+-----+-----+---++---+-----+
	 */
	TRUTHTABLE_START(TTL_74107, 6, 4, "+CLK,+J,+K,+CLRQ,@VCC,@GND")
		TT_HEAD("CLRQ, CLK, _CO,  J, K,_QX | Q, QQ, CO, QX")
		TT_LINE("  0,   0,    X,  X, X,  X | 0,  1,  0,  0 | 16, 25, 1, 1")
		TT_LINE("  0,   1,    X,  X, X,  X | 0,  1,  1,  0 | 16, 25, 1, 1")

		TT_LINE("  1,   0,    X,  0, 0,  0 | 0,  1,  0,  0 | 16, 25, 1, 1")
		TT_LINE("  1,   1,    X,  0, 0,  0 | 0,  1,  1,  0 | 16, 25, 1, 1")
		TT_LINE("  1,   0,    X,  0, 0,  1 | 1,  0,  0,  1 | 25, 16, 1, 1")
		TT_LINE("  1,   1,    X,  0, 0,  1 | 1,  0,  1,  1 | 25, 16, 1, 1")

		TT_LINE("  1,   0,    1,  1, 0,  X | 1,  0,  0,  1 | 25, 16, 1, 1")
		TT_LINE("  1,   0,    0,  1, 0,  0 | 0,  1,  0,  0 | 16, 25, 1, 1")
		TT_LINE("  1,   0,    0,  1, 0,  1 | 1,  0,  0,  1 | 25, 16, 1, 1")
		TT_LINE("  1,   1,    X,  1, 0,  0 | 0,  1,  1,  0 | 16, 25, 1, 1")
		TT_LINE("  1,   1,    X,  1, 0,  1 | 1,  0,  1,  1 | 25, 16, 1, 1")

		TT_LINE("  1,   0,    1,  0, 1,  X | 0,  1,  0,  0 | 16, 25, 1, 1")
		TT_LINE("  1,   0,    0,  0, 1,  0 | 0,  1,  0,  0 | 16, 25, 1, 1")
		TT_LINE("  1,   0,    0,  0, 1,  1 | 1,  0,  0,  1 | 25, 16, 1, 1")
		TT_LINE("  1,   1,    X,  0, 1,  0 | 0,  1,  1,  0 | 16, 25, 1, 1")
		TT_LINE("  1,   1,    X,  0, 1,  1 | 1,  0,  1,  1 | 25, 16, 1, 1")

		// Toggle
		TT_LINE("  1,   0,    0,  1, 1,  0 | 0,  1,  0,  0 | 16, 25, 1, 1")
		TT_LINE("  1,   0,    0,  1, 1,  1 | 1,  0,  0,  1 | 25, 16, 1, 1")
		TT_LINE("  1,   1,    0,  1, 1,  0 | 0,  1,  1,  0 | 16, 25, 1, 1")
		TT_LINE("  1,   1,    0,  1, 1,  1 | 1,  0,  1,  1 | 25, 16, 1, 1")
		TT_LINE("  1,   1,    1,  1, 1,  0 | 0,  1,  1,  0 | 16, 25, 1, 1")
		TT_LINE("  1,   1,    1,  1, 1,  1 | 1,  0,  1,  1 | 25, 16, 1, 1")

		TT_LINE("  1,   0,    1,  1, 1,  1 | 0,  1,  0,  0 | 16, 25, 1, 1")
		TT_LINE("  1,   0,    1,  1, 1,  0 | 1,  0,  0,  1 | 25, 16, 1, 1")
	TRUTHTABLE_END()
#endif

	TRUTHTABLE_START(TTL_74155A_GATE, 4, 4, "")
		TT_HEAD("B,A,G,C|0,1,2,3")
		TT_LINE("X,X,1,X|1,1,1,1|13,13,13,13")
		TT_LINE("X,X,0,0|1,1,1,1|13,13,13,13")
		TT_LINE("0,0,0,1|0,1,1,1|13,13,13,13")
		TT_LINE("0,1,0,1|1,0,1,1|13,13,13,13")
		TT_LINE("1,0,0,1|1,1,0,1|13,13,13,13")
		TT_LINE("1,1,0,1|1,1,1,0|13,13,13,13")
		TT_FAMILY("74XX")
	TRUTHTABLE_END()

	TRUTHTABLE_START(TTL_74155B_GATE, 4, 4, "")
		TT_HEAD("B,A,G,C|0,1,2,3")
		TT_LINE("X,X,1,X|1,1,1,1|13,13,13,13")
		TT_LINE("X,X,0,1|1,1,1,1|13,13,13,13")
		TT_LINE("0,0,0,0|0,1,1,1|13,13,13,13")
		TT_LINE("0,1,0,0|1,0,1,1|13,13,13,13")
		TT_LINE("1,0,0,0|1,1,0,1|13,13,13,13")
		TT_LINE("1,1,0,0|1,1,1,0|13,13,13,13")
		TT_FAMILY("74XX")
	TRUTHTABLE_END()

	TRUTHTABLE_START(TTL_74156A_GATE, 4, 4, "")
		TT_HEAD("B,A,G,C|0,1,2,3")
		TT_LINE("X,X,1,X|1,1,1,1|13,13,13,13")
		TT_LINE("X,X,0,0|1,1,1,1|13,13,13,13")
		TT_LINE("0,0,0,1|0,1,1,1|13,13,13,13")
		TT_LINE("0,1,0,1|1,0,1,1|13,13,13,13")
		TT_LINE("1,0,0,1|1,1,0,1|13,13,13,13")
		TT_LINE("1,1,0,1|1,1,1,0|13,13,13,13")
		TT_FAMILY("74XXOC")
	TRUTHTABLE_END()

	TRUTHTABLE_START(TTL_74156B_GATE, 4, 4, "")
		TT_HEAD("B,A,G,C|0,1,2,3")
		TT_LINE("X,X,1,X|1,1,1,1|13,13,13,13")
		TT_LINE("X,X,0,1|1,1,1,1|13,13,13,13")
		TT_LINE("0,0,0,0|0,1,1,1|13,13,13,13")
		TT_LINE("0,1,0,0|1,0,1,1|13,13,13,13")
		TT_LINE("1,0,0,0|1,1,0,1|13,13,13,13")
		TT_LINE("1,1,0,0|1,1,1,0|13,13,13,13")
		TT_FAMILY("74XXOC")
	TRUTHTABLE_END()

	TRUTHTABLE_START(TTL_74157_GATE, 4, 4, "")
		TT_HEAD("E,S,I,J|O")
		TT_LINE("1,X,X,X|0|14")
		TT_LINE("0,1,X,0|0|14")
		TT_LINE("0,1,X,1|1|14")
		TT_LINE("0,0,0,X|0|14")
		TT_LINE("0,0,1,X|1|14")
		TT_FAMILY("74XX")
	TRUTHTABLE_END()

	TRUTHTABLE_START(TTL_74260_GATE, 5, 1, "")
		TT_HEAD("A,B,C,D,E|Q ")
		TT_LINE("0,0,0,0,0|1|10")
		TT_LINE("X,X,X,X,1|0|12")
		TT_LINE("X,X,X,1,X|0|12")
		TT_LINE("X,X,1,X,X|0|12")
		TT_LINE("X,1,X,X,X|0|12")
		TT_LINE("1,X,X,X,X|0|12")
		TT_FAMILY("74XX")
	TRUTHTABLE_END()

	TRUTHTABLE_START(TTL_74260_NOR, 5, 1, "+A,+B,+C,+D,+E,@VCC,@GND")
		TT_HEAD("A,B,C,D,E|Q")
		TT_LINE("0,0,0,0,0|1|10")
		TT_LINE("X,X,X,X,1|0|12")
		TT_LINE("X,X,X,1,X|0|12")
		TT_LINE("X,X,1,X,X|0|12")
		TT_LINE("X,1,X,X,X|0|12")
		TT_LINE("1,X,X,X,X|0|12")
		TT_FAMILY("74XX")
	TRUTHTABLE_END()

	// FIXME: We need "private" devices
	TRUTHTABLE_START(TTL_74279A, 3, 1, "")
		TT_HEAD("S,R,_Q|Q")
		TT_LINE("0,X,X|1|22")
		TT_LINE("1,0,X|0|27")
		TT_LINE("1,1,0|0|27")
		TT_LINE("1,1,1|1|22")
		TT_FAMILY("74XX")
	TRUTHTABLE_END()

	TRUTHTABLE_START(TTL_74279B, 4, 1, "")
		TT_HEAD("S1,S2,R,_Q|Q")
		TT_LINE("0,X,X,X|1|22")
		TT_LINE("X,0,X,X|1|22")
		TT_LINE("1,1,0,X|0|27")
		TT_LINE("1,1,1,0|0|27")
		TT_LINE("1,1,1,1|1|22")
		TT_FAMILY("74XX")
	TRUTHTABLE_END()

	TRUTHTABLE_START(DM9312, 12, 2, "+A,+B,+C,+G,+D0,+D1,+D2,+D3,+D4,+D5,+D6,+D7,@VCC,@GND")
		TT_HEAD(" C, B, A, G,D0,D1,D2,D3,D4,D5,D6,D7| Y,YQ")
		TT_LINE(" X, X, X, 1, X, X, X, X, X, X, X, X| 0, 1|33,19")
		TT_LINE(" 0, 0, 0, 0, 0, X, X, X, X, X, X, X| 0, 1|33,28")
		TT_LINE(" 0, 0, 0, 0, 1, X, X, X, X, X, X, X| 1, 0|33,28")
		TT_LINE(" 0, 0, 1, 0, X, 0, X, X, X, X, X, X| 0, 1|33,28")
		TT_LINE(" 0, 0, 1, 0, X, 1, X, X, X, X, X, X| 1, 0|33,28")
		TT_LINE(" 0, 1, 0, 0, X, X, 0, X, X, X, X, X| 0, 1|33,28")
		TT_LINE(" 0, 1, 0, 0, X, X, 1, X, X, X, X, X| 1, 0|33,28")
		TT_LINE(" 0, 1, 1, 0, X, X, X, 0, X, X, X, X| 0, 1|33,28")
		TT_LINE(" 0, 1, 1, 0, X, X, X, 1, X, X, X, X| 1, 0|33,28")
		TT_LINE(" 1, 0, 0, 0, X, X, X, X, 0, X, X, X| 0, 1|33,28")
		TT_LINE(" 1, 0, 0, 0, X, X, X, X, 1, X, X, X| 1, 0|33,28")
		TT_LINE(" 1, 0, 1, 0, X, X, X, X, X, 0, X, X| 0, 1|33,28")
		TT_LINE(" 1, 0, 1, 0, X, X, X, X, X, 1, X, X| 1, 0|33,28")
		TT_LINE(" 1, 1, 0, 0, X, X, X, X, X, X, 0, X| 0, 1|33,28")
		TT_LINE(" 1, 1, 0, 0, X, X, X, X, X, X, 1, X| 1, 0|33,28")
		TT_LINE(" 1, 1, 1, 0, X, X, X, X, X, X, X, 0| 0, 1|33,28")
		TT_LINE(" 1, 1, 1, 0, X, X, X, X, X, X, X, 1| 1, 0|33,28")
		TT_FAMILY("74XX")
	TRUTHTABLE_END()

	LOCAL_LIB_ENTRY(TTL_7400_DIP)
	LOCAL_LIB_ENTRY(TTL_7402_DIP)
	LOCAL_LIB_ENTRY(TTL_7404_DIP)
	LOCAL_LIB_ENTRY(TTL_7406_DIP)
	LOCAL_LIB_ENTRY(TTL_7407_DIP)
	LOCAL_LIB_ENTRY(TTL_7408_DIP)
	LOCAL_LIB_ENTRY(TTL_7410_DIP)
	LOCAL_LIB_ENTRY(TTL_7411_DIP)
	LOCAL_LIB_ENTRY(TTL_7414_GATE)
	LOCAL_LIB_ENTRY(TTL_74LS14_GATE)
	LOCAL_LIB_ENTRY(TTL_7414_DIP)
	LOCAL_LIB_ENTRY(TTL_74LS14_DIP)
	LOCAL_LIB_ENTRY(TTL_7416_DIP)
	LOCAL_LIB_ENTRY(TTL_7420_DIP)
	LOCAL_LIB_ENTRY(TTL_7421_DIP)
	LOCAL_LIB_ENTRY(TTL_7425_DIP)
	LOCAL_LIB_ENTRY(TTL_7427_DIP)
	LOCAL_LIB_ENTRY(TTL_7430_DIP)
	LOCAL_LIB_ENTRY(TTL_7432_DIP)
	LOCAL_LIB_ENTRY(TTL_7437_DIP)
	LOCAL_LIB_ENTRY(TTL_7442_DIP)
	LOCAL_LIB_ENTRY(TTL_7448_DIP)
	LOCAL_LIB_ENTRY(TTL_7450_DIP)
	LOCAL_LIB_ENTRY(TTL_7473_DIP)
	LOCAL_LIB_ENTRY(TTL_7473A_DIP)
	LOCAL_LIB_ENTRY(TTL_7474_DIP)
	LOCAL_LIB_ENTRY(TTL_7475_DIP)
	LOCAL_LIB_ENTRY(TTL_7477_DIP)
	LOCAL_LIB_ENTRY(TTL_7486_DIP)
	LOCAL_LIB_ENTRY(TTL_74121_DIP)
	LOCAL_LIB_ENTRY(TTL_74123_DIP)
	LOCAL_LIB_ENTRY(TTL_9602_DIP)
	LOCAL_LIB_ENTRY(TTL_74125_DIP)
	LOCAL_LIB_ENTRY(TTL_74126_DIP)
#if (NL_USE_TRUTHTABLE_74107)
	LOCAL_LIB_ENTRY(TTL_74107_DIP)
#endif
	LOCAL_LIB_ENTRY(TTL_74155_DIP)
	LOCAL_LIB_ENTRY(TTL_74156_DIP)
	LOCAL_LIB_ENTRY(TTL_74157_DIP)
	LOCAL_LIB_ENTRY(TTL_74260_DIP)
	LOCAL_LIB_ENTRY(TTL_74279_DIP)
	LOCAL_LIB_ENTRY(TTL_74377_DIP)
	LOCAL_LIB_ENTRY(TTL_74378_DIP)
	LOCAL_LIB_ENTRY(TTL_74379_DIP)
	LOCAL_LIB_ENTRY(SN74LS629_DIP)
	LOCAL_LIB_ENTRY(DM9312_DIP)
NETLIST_END()<|MERGE_RESOLUTION|>--- conflicted
+++ resolved
@@ -831,11 +831,7 @@
 	NET_C(A.CLK, B.CLK)
 	NET_C(C.CLK, D.CLK)
 
-<<<<<<< HEAD
-	DIPPINS(   /*       +--------------+   */
-=======
 	DIPPINS(   /*       +----------+       */
->>>>>>> 03cfcb2a
 		 A.QQ, /*   1QQ |1   ++  16| 1Q    */ A.Q,
 		  A.D, /*    1D |2       15| 2Q    */ B.Q,
 		  B.D, /*    2D |3       14| 2QQ   */ B.QQ,
@@ -844,11 +840,7 @@
 		  C.D, /*    3D |6       11| 3QQ   */ C.QQ,
 		  D.D, /*    4D |7       10| 3Q    */ C.Q,
 		 D.QQ, /*   4QQ |8        9| 4Q    */ D.Q
-<<<<<<< HEAD
-			   /*       +-------------+    */
-=======
 			   /*       +----------+       */
->>>>>>> 03cfcb2a
 	)
 NETLIST_END()
 
@@ -1528,13 +1520,6 @@
 
 	NET_C(A.GND, B.GND)
 	NET_C(A.VCC, B.VCC)
-<<<<<<< HEAD
-	NC_PIN(NC)
-
-	DIPPINS(   /*          +--------------+         */
-		 B.FC, /*      2FC |1     ++    16| VCC     */ NC.I,
-		 A.FC, /*      1FC |2           15| OSC VCC */ A.VCC,
-=======
 	NET_C(A.OSCGND, B.OSCGND)
 	NET_C(A.OSCVCC, B.OSCVCC)
 	NC_PIN(NC)
@@ -1542,17 +1527,12 @@
 	DIPPINS(   /*          +--------------+         */
 		 B.FC, /*      2FC |1     ++    16| VCC     */ A.VCC,
 		 A.FC, /*      1FC |2           15| OSC VCC */ A.OSCVCC,
->>>>>>> 03cfcb2a
 		A.RNG, /*     1RNG |3           14| 2RNG    */ B.RNG,
 		 NC.I, /*     1CX1 |4  74LS629  13| 2CX1    */ NC.I,
 		 NC.I, /*     1CX2 |5           12| 2CX2    */ NC.I,
 		A.ENQ, /*     1ENQ |6           11| 2ENQ    */ B.ENQ,
 		  B.Y, /*       1Y |7           10| 2Y      */ B.Y,
-<<<<<<< HEAD
-		A.GND, /*  OSC GND |8            9| GND     */ NC.I
-=======
 	 A.OSCGND, /*  OSC GND |8            9| GND     */ A.GND
->>>>>>> 03cfcb2a
 			   /*          +--------------+         */
 	)
 NETLIST_END()
