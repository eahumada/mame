--- conflicted
+++ resolved
@@ -30,20 +30,14 @@
 #define EPROM_2716_DIP(name)                                                   \
 		NET_REGISTER_DEV(EPROM_2716_DIP, name)
 
-<<<<<<< HEAD
-#define TTL_82S16_DIP(name)                                                    \
-		NET_REGISTER_DEV(TTL_82S16_DIP, name)
+#define TTL_82S16_DIP(...)                                                     \
+		NET_REGISTER_DEVEXT(TTL_82S16_DIP, __VA_ARGS__)
 
 #define PROM_82S115_DIP(name)                                                  \
 		NET_REGISTER_DEV(PROM_82S115_DIP, name)
 
 #define RAM_2102A_DIP(name)                                                    \
 		NET_REGISTER_DEV(RAM_2102A_DIP, name)
-=======
-// usage       : TTL_82S16_DIP(name)
-#define TTL_82S16_DIP(...)                                                     \
-	NET_REGISTER_DEVEXT(TTL_82S16_DIP, __VA_ARGS__)
->>>>>>> 03cfcb2a
 
 #endif // NL_AUTO_DEVICES
 
